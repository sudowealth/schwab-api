# Schwab API Client

<<<<<<< HEAD
A TypeScript client for interacting with the Charles Schwab API, including
market data (quotes, instruments, options) and trader endpoints (accounts,
orders, transactions).
=======
TypeScript client for Charles Schwab API with OAuth support, market data,
trading functionality, and complete type safety.
>>>>>>> 38ebd4c5

## Unofficial Library

**This is an unofficial, community-developed TypeScript client library for
interacting with Schwab APIs. It has not been approved, endorsed, or certified
by Charles Schwab. It is provided as-is, and its functionality may be incomplete
or unstable. Use at your own risk, especially when dealing with financial data
or transactions.**

<<<<<<< HEAD
## Table of Contents

- [Key Features](#key-features)
- [Architecture Overview](#architecture-overview)
- [Installation](#installation)
- [Quick Start](#quick-start)
- [Usage Examples](#usage)
  - [Full OAuth Flow with Enhanced Token Management](#example-1-oauth-code-flow-authentication)
  - [Using a Static Token](#example-2-using-a-static-token)
  - [Custom Token Manager](#example-3-custom-token-manager)
- [API Coverage](#api-coverage)
  - [Market Data](#market-data)
  - [Trading](#trading)
- [Making API Calls](#making-api-calls)
- [Unified Discovery with the `all` Namespace](#unified-discovery-with-the-all-namespace)
- [Important Notes](#important-notes)
  - [Token Persistence](#token-persistence)
  - [Refresh Token Expiration](#refresh-token-expiration)
- [Error Handling](#error-handling)
  - [Handling Partial Success in Quote Endpoints](#handling-partial-success-in-quote-endpoints)
- [Advanced Configuration](#advanced-configuration)
  - [Customizing Middleware](#customizing-middleware)
- [API Reference](#api-reference)
- [Documentation](#documentation)
- [Development](#development)
- [License](#license)

## Key Features
=======
## Getting Started

To use the Schwab API, you'll need to register for a developer account:

1. Visit
   [Schwab Developer Portal](https://developer.schwab.com/user-guides/get-started/introduction)
2. Sign up for a developer account
3. Create an application to obtain your client ID and secret
4. Review the API documentation and usage limits

## Features
>>>>>>> 38ebd4c5

- **OAuth Helper**: Client-credentials OAuth flow with automatic token handling
- **Request Pipeline**: Middleware system for auth, rate limits, and retries
- **Type Safety**: Complete TypeScript definitions for all API endpoints
- **Zod Validation**: Runtime schema validation for API responses
<<<<<<< HEAD
- **Concurrency Protection**: Thread-safe token refresh for high-volume
  applications
- **Comprehensive Error Handling**: Detailed error types with rich debugging
  context

## Architecture Overview

The Schwab API client has been refactored to provide a clear and modular
structure. The codebase is organized into distinct directories, each
corresponding to a specific domain of API functionality:

- **`/auth`**: Handles all OAuth 2.0 authentication logic, including token
  generation, refresh, and lifecycle management. This module ensures secure and
  reliable access to the Schwab API. It introduces `createSchwabAuth` for
  creating authentication clients and `EnhancedTokenManager` for more granular
  control over token behavior, especially regarding concurrency.
- **`/core`**: Contains the foundational building blocks of the client, such as
  the API client itself (`createApiClient`), middleware pipeline, error
  handling, and request/response processing utilities.
- **`/market-data`**: Provides access to market data endpoints, including:
  - `quotes`: Fetching real-time or delayed quotes for various symbols.
  - `price-history`: Retrieving historical price data.
  - `instruments`: Searching and retrieving instrument details.
  - `movers`: Getting market movers.
  - `options`: Accessing options chain data.
- **`/trader`**: Manages trading-related functionalities, such as:
  - `accounts`: Retrieving account information and balances.
  - `orders`: Placing, modifying, and canceling orders.
  - `transactions`: Fetching transaction history.

This modular design promotes better separation of concerns and makes it easier
to navigate and extend the library.

### Naming Conventions

- The `createSchwabAuth` function creates an authentication client.
- The `EnhancedTokenManager` class is used for robust token management,
  particularly when dealing with custom token storage or refresh logic that
  requires concurrency protection.

### Concurrency Protection

Token refresh operations are automatically protected against race conditions.
When you use `createSchwabAuth` with `AuthStrategy.ENHANCED`, the
`EnhancedTokenManager` provides built-in concurrency protection. This ensures
that multiple concurrent API calls will not trigger multiple simultaneous token
refresh attempts, preventing potential issues and ensuring a stable token
lifecycle.

You can access the various API domains through the client instance:

```typescript
import {
	createApiClient,
	createSchwabAuth,
	AuthStrategy,
} from '@sudowealth/schwab-api'

// Assuming auth is configured (see Quick Start or Usage Examples)
const auth = createSchwabAuth({
	/* ... your auth config ... */
	strategy: AuthStrategy.ENHANCED,
})
const client = createApiClient({ auth })

// Access market data endpoints
const quotes = await client.all.marketData.quotes.getQuotes({
	queryParams: { symbols: ['AAPL'] },
})

// Access trader endpoints
const accounts = await client.all.trader.accounts.getAccounts()
```
=======
- **Market Data**: Real-time quotes, price history, options chains, market
  hours, and movers
- **Trading**: Account management, order placement, transaction history, and
  user preferences
>>>>>>> 38ebd4c5

## Installation

Available on [npm](https://www.npmjs.com/package/@sudowealth/schwab-api):

```bash
npm install @sudowealth/schwab-api
<<<<<<< HEAD
# or
yarn add @sudowealth/schwab-api
# or
pnpm add @sudowealth/schwab-api
```

## Quick Start

> **Prerequisites**:
>
> 1. You must have a Schwab developer account. You can register at
>    @https://developer.schwab.com/register.
> 2. Create an application at @https://developer.schwab.com/dashboard/apps.
> 3. In your application settings, provide your callback URL.
> 4. Obtain the Client ID (App Key) and Client Secret from your application
>    page. These will be used as environment variables (e.g., `SCHWAB_CLIENT_ID`
>    and `SCHWAB_CLIENT_SECRET`).

The quickest way to get started is by using `createSchwabAuth` along with
`createApiClient`. This example demonstrates using a static access token. For
more robust authentication, such as OAuth 2.0 Code Flow, refer to the "Usage
Examples" section.

```typescript
// Minimal Hello World
import {
	createApiClient,
	createSchwabAuth,
	AuthStrategy,
} from '@sudowealth/schwab-api'
;(async () => {
	const auth = createSchwabAuth({
		strategy: AuthStrategy.ENHANCED,
		accessToken: 'YOUR_TOKEN',
	}) // Replace YOUR_TOKEN with a valid token
	const client = createApiClient({ auth, config: { environment: 'SANDBOX' } }) // For actual live data, set environment: 'PRODUCTION'. Ensure your OAuth credentials are also configured for production use in your Schwab developer dashboard.
	const quotes = await client.marketData.quotes.getQuotes({
		queryParams: { symbols: ['AAPL'] },
	})
	console.log(quotes)
})()
=======
>>>>>>> 38ebd4c5
```

```typescript
import {
	createApiClient,
	createSchwabAuth,
	AuthStrategy,
} from '@sudowealth/schwab-api'

async function main() {
	// 1. Initialize Authentication
	// For this quick start, we'll use a static token.
	// Replace 'YOUR_ACCESS_TOKEN' with your actual token.
	const auth = createSchwabAuth({
		strategy: AuthStrategy.ENHANCED,
		accessToken: 'YOUR_ACCESS_TOKEN',
	})

	// Alternatively, for OAuth 2.0 Code Flow (more common for applications):
	// Make sure SCHWAB_CLIENT_ID and SCHWAB_CLIENT_SECRET are defined in your environment (e.g., in .env or your hosting platform's config).
	const auth = createSchwabAuth({
		strategy: AuthStrategy.ENHANCED,
		oauthConfig: {
			clientId: process.env.SCHWAB_CLIENT_ID!, // Ensure these are set in your environment
			clientSecret: process.env.SCHWAB_CLIENT_SECRET!,
			redirectUri: 'https://example.com/callback', // Must match your Schwab app config
			// Optional: Implement load/save for token persistence
			load: async () => {
				/* load TokenData from storage */ return null
			},
			save: async (tokenData) => {
				/* save TokenData to storage */
			},
		},
	})
	// For OAuth flow, you would then redirect the user to:
	const { authUrl } = auth.getAuthorizationUrl()
	// And after they authorize, exchange the code:
	const tokenData = await auth.exchangeCode('THE_CODE_FROM_REDIRECT')

	// Or, using a custom token manager:
	const customManager = {
		// Implement ITokenLifecycleManager
		async getAccessToken() {
			return 'custom_token'
		},
		async refreshIfNeeded() {
			return false
		}, // Or implement refresh logic
		supportsRefresh: () => false,
	}
	const auth = createSchwabAuth({
		strategy: AuthStrategy.ENHANCED,
		tokenManager: customManager,
	})

	// 2. Create API Client
	// The 'auth' object created above is passed directly.
	// Concurrency for token refresh is handled automatically if the auth strategy supports it.
	const client = createApiClient({
		config: { environment: 'SANDBOX' }, // Or 'PRODUCTION'. For actual live data, set environment: 'PRODUCTION'. Ensure your OAuth credentials are also configured for production use in your Schwab developer dashboard.
		auth,
	})

	try {
		// 3. Make API Calls
		// Example: Get market quotes for multiple symbols
		// The token is handled internally by the client.
		const quotesResponse = await client.marketData.quotes.getQuotes({
			queryParams: { symbols: ['AAPL', 'MSFT', 'GOOG'] },
		})
		console.log('Quotes:', JSON.stringify(quotesResponse, null, 2))

		// Example: Get account information (if your token has trader access)
		const accountsResponse = await client.trader.accounts.getAccounts()
		console.log('Accounts:', JSON.stringify(accountsResponse, null, 2))
	} catch (error) {
		// See Error Handling section for more details
		if (client.errors.isSchwabApiError(error)) {
			console.error('API Error:', error.message)
			console.error('HTTP Status:', error.status)
			console.error('Response Body:', JSON.stringify(error.body, null, 2))
			if (error.isRetryable && error.isRetryable()) {
				console.log(
					'This error might be retryable. You can safely retry this request.',
				)
			}
		} else {
			console.error('Unexpected error:', error)
		}
	}
}

main()
```

This example provides a basic structure. For more detailed examples, including
the full OAuth 2.0 flow and token persistence, please see the
[Usage Examples](#usage) section.

## Usage

<<<<<<< HEAD
The Schwab API client offers a unified way to configure authentication based on
your specific needs.

### Recommended Approach: Using createSchwabAuth

The recommended way to authenticate is using the `createSchwabAuth()` function
which provides a consistent interface for all authentication strategies:

```typescript
import {
	createSchwabAuth,
	AuthStrategy,
	createApiClient,
} from '@sudowealth/schwab-api'

// Create an auth client with your preferred strategy
const auth = createSchwabAuth({
	strategy: AuthStrategy.ENHANCED, // This is the recommended strategy
	oauthConfig: {
		clientId: process.env.SCHWAB_CLIENT_ID,
		clientSecret: process.env.SCHWAB_CLIENT_SECRET,
		redirectUri: 'https://example.com/callback',
		// Optional storage callbacks
		save: async (tokens) => {
			await fs.writeFile('tokens.json', JSON.stringify(tokens), 'utf8')
		},
		load: async () => {
			try {
				const data = await fs.readFile('tokens.json', 'utf8')
				return JSON.parse(data)
			} catch (err) {
				return null
			}
		},
	},
})

// Generate login URL for user auth
console.log('Visit:', auth.getAuthorizationUrl().authUrl)

// Exchange authorization code for tokens
const tokens = await auth.exchangeCode('<authorization-code>')

// Create API client with the auth client
const client = createApiClient({
	config: { environment: 'PRODUCTION' },
	auth, // Pass the auth client
})

// Make API calls
const accounts = await client.trader.accounts.getAccounts()
```

### Example 1: OAuth Code Flow Authentication

For web applications that need to authenticate users:

```typescript
import {
	createSchwabAuth,
	AuthStrategy,
	createApiClient,
} from '@sudowealth/schwab-api'

// Create an auth client with OAuth configuration
// Make sure SCHWAB_CLIENT_ID and SCHWAB_CLIENT_SECRET are defined in your environment (e.g., in .env or your hosting platform's config).
const auth = createSchwabAuth({
	strategy: AuthStrategy.ENHANCED,
	oauthConfig: {
		clientId: process.env.SCHWAB_CLIENT_ID,
		clientSecret: process.env.SCHWAB_CLIENT_SECRET,
		redirectUri: 'https://example.com/callback',
		save: async (tokens) => storeTokensSecurely(tokens),
		load: async () => retrieveTokensFromStorage(),
	},
})

// Generate authorization URL for login
console.log('Visit:', auth.getAuthorizationUrl().authUrl)

// Exchange authorization code for tokens (after user login)
const tokens = await auth.exchangeCode('<authorization-code>')

// Create API client with auth
const client = createApiClient({
	config: { environment: 'PRODUCTION' },
	auth,
})

// Make API calls - token refresh is handled automatically
const accounts = await client.trader.accounts.getAccounts()
```

### Example 2: Using a Static Token

For scripts or applications that already have an access token:

```typescript
import {
	createSchwabAuth,
	AuthStrategy,
	createApiClient,
} from '@sudowealth/schwab-api'

// Method 1: Using createSchwabAuth
const auth = createSchwabAuth({
	strategy: AuthStrategy.ENHANCED,
	accessToken: 'your-access-token-here',
})

// Create client with auth object
const client = createApiClient({
	config: { environment: 'SANDBOX' },
	auth,
})

// Method 2: Direct integration with createApiClient
const clientAlt = createApiClient({
	config: { environment: 'SANDBOX' },
	auth: 'your-access-token-here', // Pass token string directly
})

// Make API calls
const quotes = await client.marketData.quotes.getQuotes({
	queryParams: { symbols: ['AAPL', 'MSFT', 'GOOG'] },
})
```

### Example 3: Custom Token Manager

For advanced scenarios with custom token management:

```typescript
import {
	createSchwabAuth,
	AuthStrategy,
	createApiClient,
	ITokenLifecycleManager,
} from '@sudowealth/schwab-api'

// Create a custom token manager
class CustomTokenManager implements ITokenLifecycleManager {
	constructor(private backendUrl: string) {}

	async getTokenData() {
		const response = await fetch(`${this.backendUrl}/api/token`)
		const data = await response.json()
		return {
			accessToken: data.accessToken,
			refreshToken: data.refreshToken,
			expiresAt: data.expiresAt,
		}
	}

	async getAccessToken() {
		const tokenData = await this.getTokenData()
		return tokenData?.accessToken || null
	}

	supportsRefresh() {
		return true
	}

	async refreshIfNeeded() {
		const response = await fetch(`${this.backendUrl}/api/refresh`, {
			method: 'POST',
		})
		const data = await response.json()
		return {
			accessToken: data.accessToken,
			refreshToken: data.refreshToken,
			expiresAt: data.expiresAt,
		}
	}

	onRefresh(callback) {
		// Implement callback registration if needed
	}
}

// Method 1: Using createSchwabAuth
const auth = createSchwabAuth({
	strategy: AuthStrategy.ENHANCED,
	tokenManager: new CustomTokenManager('https://your-backend.com'),
})

// Create client with auth
const client = createApiClient({
	config: { environment: 'PRODUCTION' },
	auth,
})

// Method 2: Direct integration
const clientAlt = createApiClient({
	config: { environment: 'PRODUCTION' },
	auth: new CustomTokenManager('https://your-backend.com'),
})

// Make API calls
const accounts = await client.trader.accounts.getAccounts()
```

### Direct Integration with createApiClient

You can also pass auth configuration directly to createApiClient for more
concise code:

```typescript
import { createApiClient, AuthStrategy } from '@sudowealth/schwab-api'

// Pass auth configuration directly to createApiClient
const client = createApiClient({
	config: { environment: 'SANDBOX' },
	auth: {
		strategy: AuthStrategy.ENHANCED,
		oauthConfig: {
			clientId: 'your-client-id',
			clientSecret: 'your-client-secret',
			redirectUri: 'your-redirect-uri',
		},
	},
})

// For static tokens
const staticClient = createApiClient({
	config: { environment: 'SANDBOX' },
	auth: 'your-access-token', // Just pass the token string
})
```

## API Coverage

The client aims to cover the primary Schwab API domains. Endpoints are organized
into namespaces accessible via the `client` instance, such as
`client.marketData` and `client.trader`.

### Market Data

Access market data endpoints through `client.marketData.<namespace>`. Each
namespace corresponds to a specific set of functionalities:

- **Instruments**: Search and retrieve instrument details. Use `getInstruments`
  for searching by symbol (including regex) or description. For a direct lookup
  of a single instrument by its CUSIP, use `getInstrumentByCusip`.

  ```typescript
  // Example: Search for instruments using a symbol pattern (regex-like)
  const searchResults = await client.marketData.instruments.getInstruments({
  	queryParams: {
  		symbol: 'SCHW.*', // Schwab API supports a regex-like syntax for symbols
  		projection: 'symbol-search', // 'symbol-search', 'desc-search', 'symbol-regex', 'desc-regex', 'fundamental'
  	},
  })
  console.log('Search Results:', searchResults)

  // Example: Get a specific instrument by its CUSIP
  // const cusipDetails = await client.marketData.instruments.getInstrumentByCusip({
  //   cusip: '037833100' // Example CUSIP for Apple Inc.
  // });
  // console.log('CUSIP Details:', cusipDetails);
  ```

- **Movers**: Get market movers for a specific index.
  ```typescript
  const movers = await client.marketData.movers.getMovers({
  	index: '$DJI',
  	queryParams: { sort: 'PERCENT_CHANGE_UP', freq: 'DAILY' },
  })
  ```
- **Options Chains**: Retrieve option chains for a given symbol.
  ```typescript
  const optionChains = await client.marketData.options.getOptionChains({
  	queryParams: { symbol: 'AAPL', contractType: 'CALL' },
  })
  ```
- **Price History**: Fetch historical price data.
  ```typescript
  const history = await client.marketData.priceHistory.getPriceHistory({
  	queryParams: {
  		symbol: 'MSFT',
  		periodType: 'month',
  		frequencyType: 'daily',
  	},
  })
  ```
- **Quotes**: Get real-time or delayed quotes.
  ```typescript
  const quotes = await client.marketData.quotes.getQuotes({
  	queryParams: { symbols: ['GOOG', 'AMZN'], fields: 'quote,fundamental' },
  })
  ```
- **Market Hours**: Retrieve market hours for specified markets.
  ```typescript
  const hours = await client.marketData.marketHours.getMarketHours({
  	queryParams: { markets: ['equity', 'option'], date: '2024-07-04' },
  })
  ```

### Trading

Access trading-related endpoints through `client.trader.<namespace>`. This
includes account management, order placement, and transaction history:

- **Accounts**: Manage account information.
  ```typescript
  // Example: Get all accounts
  const accounts = await client.trader.accounts.getAccounts({
  	queryParams: { fields: 'positions' },
  })
  // Example: Get a specific account by number
  const specificAccount = await client.trader.accounts.getAccount({
  	accountNumber: '123456789',
  })
  ```
- **Orders**: Place, preview, modify, and cancel orders. Note: use
  `accountNumber` for identifying accounts.
  ```typescript
  // Example: Get orders for an account
  const orders = await client.trader.orders.getOrdersForAccount({
  	accountNumber: 'YOUR_ACCOUNT_NUMBER',
  	queryParams: { maxResults: 10, status: 'FILLED' },
  })
  // Example: Place an order (ensure body matches Schwab schema)
  // const placeOrderResponse = await client.trader.orders.placeOrder({
  //   accountNumber: 'YOUR_ACCOUNT_NUMBER',
  //   body: { /* ... order details ... */ }
  // });
  ```
- **Transactions**: Fetch transaction history for an account.
  ```typescript
  const transactions = await client.trader.transactions.getTransactions({
  	accountNumber: 'YOUR_ACCOUNT_NUMBER',
  	queryParams: {
  		types: 'TRADE',
  		startDate: '2024-01-01T00:00:00Z',
  		endDate: '2024-01-31T23:59:59Z',
  	},
  })
  ```

This structure reflects the organization of the API endpoints to make them
discoverable and easy to use.

## Making API Calls

Once you have a configured client, you can use it to access all API endpoints.
The authentication token is automatically handled by the middleware pipeline:

```typescript
try {
	// Get account information
	const accounts = await client.trader.accounts.getAccounts()
	console.log('Accounts:', accounts)

	// Get market quotes
	const quotes = await client.marketData.quotes.getQuotes({
		queryParams: {
			symbols: ['AAPL', 'MSFT', 'GOOG'],
		},
	})
	console.log('Quotes:', quotes)

	// Get orders for an account
	if (accounts.length > 0) {
		const firstAccountHash = accounts[0].securitiesAccount.hashedAccountId // This is a hashed ID, ensure your endpoint function can handle it or use the plain account number
		const orders = await client.trader.orders.getOrders({
			accountNumber: firstAccountHash, // Or use the actual account number string if the endpoint expects that
		})
		console.log(`Orders for account ${firstAccountHash}:`, orders)
	}
} catch (error) {
	// Error handling - see Error Handling section for details
	if (client.errors.isSchwabApiError(error)) {
		console.error('API Error:', error.message, error.status)
	} else if (client.errors.isSchwabAuthError(error)) {
		console.error('Auth Error:', error.message, error.code)
	} else {
		console.error('Unexpected error:', error)
	}
}
```

### Unified Discovery with the `all` Namespace

The client provides a unified discovery approach through the `all` namespace,
giving you access to everything in one place without needing additional imports:

```typescript
import { createApiClient } from '@sudowealth/schwab-api'

const client = createApiClient({
	config: { environment: 'SANDBOX' },
	auth: 'YOUR_ACCESS_TOKEN',
})

// Use traditional namespaces
const quotes = await client.marketData.quotes.getQuotes({
	queryParams: { symbols: ['AAPL', 'MSFT'] },
})

// Or use the comprehensive 'all' namespace for discoverability
// This gives you access to ALL error types, utilities, and helpers
const isRetryable = client.all.errors.isRetryableError(error)
const errorCategory = client.all.errors.getErrorCategory(error)

// You can also use it to access any part of the API
const marketHoursResponse =
	await client.all.marketData.marketHours.getMarketHours({
		queryParams: {
			markets: ['EQUITY'],
			date: '2023-09-01',
		},
	})

// The 'all' namespace provides complete type discoverability
// You'll see all available methods, types, and utilities in your IDE
```

The `all` namespace eliminates the need for additional imports when you want to
access specialized utilities or types, making it easier to discover and use the
full API surface.

## Important Notes

### Token Persistence

When using OAuth 2.0 (e.g., with `createSchwabAuth`), it's crucial to persist
the `TokenData` (which includes the access token, refresh token, and expiration
times) to avoid requiring the user to re-authenticate every time your
application starts or their session expires.

The `createSchwabAuth` function accepts `load` and `save` async functions in its
`oauthConfig`:

- **`save(tokenData: TokenData): Promise<void>`**: Called after a new token is
  obtained or an existing token is refreshed. You should store the `tokenData`
  securely (e.g., in a database, encrypted file, or secure storage). The
  `tokenData` object includes `accessToken`, `refreshToken`, `issuedAt`,
  `expiresIn`, `scope`, and `tokenType`.
- **`load(): Promise<TokenData | null>`**: Called when the auth client is
  initialized to retrieve previously stored tokens. Return `null` if no tokens
  are found, prompting a new authentication flow.

**Example of `load` and `save`:**

```typescript
import {
	createSchwabAuth,
	AuthStrategy,
	TokenData,
} from '@sudowealth/schwab-api'
import fs from 'fs/promises' // Example using Node.js fs

const TOKEN_FILE_PATH = './schwab-tokens.json'

const auth = createSchwabAuth({
	strategy: AuthStrategy.ENHANCED,
	oauthConfig: {
		clientId: process.env.SCHWAB_CLIENT_ID!,
		clientSecret: process.env.SCHWAB_CLIENT_SECRET!,
		redirectUri: 'https://example.com/callback',
		async save(tokenData: TokenData): Promise<void> {
			console.log('Saving tokens...')
			await fs.writeFile(
				TOKEN_FILE_PATH,
				JSON.stringify(tokenData, null, 2),
				'utf8',
			)
		},
		async load(): Promise<TokenData | null> {
			try {
				console.log('Loading tokens...')
				const data = await fs.readFile(TOKEN_FILE_PATH, 'utf8')
				return JSON.parse(data) as TokenData
			} catch (error) {
				// Ignore error if file doesn't exist or is invalid, proceed to auth
				console.warn('Could not load tokens:', error)
				return null
			}
		},
	},
})

// ... rest of your auth flow (getAuthorizationUrl, exchangeCode)
```

### Token Management and Concurrency

The library provides robust token management, especially concerning concurrent
API calls and token refreshes.

- **Automatic Concurrency Protection**: When you use `createSchwabAuth` with
  `AuthStrategy.ENHANCED`, the `EnhancedTokenManager` provides built-in
  concurrency protection. This ensures that if multiple API calls are made
  simultaneously and the access token has expired or is about to expire, only a
  single refresh attempt will be made. Other concurrent requests will wait for
  the new token, preventing multiple refresh calls that could lead to errors or
  token invalidation.

- **Token Management**: The `EnhancedTokenManager` handles all aspects of token
  lifecycle, including token acquisition, storage, refresh, and concurrency
  protection. This component is used internally by `createSchwabAuth` and is the
  recommended approach for all authentication scenarios.

- **Custom Token Managers**: When using `AuthStrategy.ENHANCED` with a custom
  token manager, all the concurrency protection, refresh handling, and token
  lifecycle management is handled for you. This means you don't need to
  implement concurrency protection yourself within your custom manager.

  ```typescript
  import {
  	ITokenLifecycleManager,
  	TokenData,
  	createSchwabAuth,
  	AuthStrategy,
  } from '@sudowealth/schwab-api'

  class MyCustomTokenManager implements ITokenLifecycleManager {
  	private currentTokenData: TokenData | null = null

  	constructor() {
  		// Initialize with loading tokens, e.g., from a secure async storage
  		this.loadInitialToken()
  	}

  	private async loadInitialToken() {
  		// Replace with your actual async loading mechanism
  		// this.currentTokenData = await yourAsyncStorage.getItem('myToken');
  	}

  	async getTokenData(): Promise<TokenData | null> {
  		return this.currentTokenData
  	}

  	async getAccessToken(): Promise<string | null> {
  		// Basic example: assumes tokenData is populated
  		if (
  			this.currentTokenData &&
  			new Date().getTime() <
  				this.currentTokenData.issuedAt +
  					this.currentTokenData.expiresIn * 1000 -
  					60000
  		) {
  			return this.currentTokenData.accessToken
  		}
  		// If expired or missing, refreshIfNeeded should be called by the pipeline
  		return null
  	}

  	supportsRefresh(): boolean {
  		return true // Indicate that this manager can refresh tokens
  	}

  	async refreshIfNeeded(): Promise<boolean> {
  		// Implement your token refresh logic here
  		// For example, call your backend to get a new set of tokens
  		console.log('CustomTokenManager: Attempting to refresh token...')
  		// const newTokens = await callMyBackendToRefresh(this.currentTokenData?.refreshToken);
  		// if (newTokens) {
  		//   this.currentTokenData = newTokens;
  		//   // Persist new tokens if necessary
  		//   // await yourAsyncStorage.setItem('myToken', newTokens);
  		//   console.log('CustomTokenManager: Token refreshed successfully.');
  		//   return true;
  		// }
  		console.log(
  			'CustomTokenManager: Token refresh failed or not supported in this example.',
  		)
  		return false
  	}

  	// Optional: if you want to handle save/load directly within the manager
  	// async save(tokenData: TokenData): Promise<void> { /* ... */ }
  	// async load(): Promise<TokenData | null> { /* ... */ }
  }

  // Using it with createSchwabAuth:
  const customManager = new MyCustomTokenManager()
  const authClient = createSchwabAuth({
  	strategy: AuthStrategy.ENHANCED,
  	tokenManager: customManager,
  	// The EnhancedTokenManager will handle all concurrency protection
  	// and token lifecycle management.
  })

  // With EnhancedTokenManager, you don't need additional token management utilities
  ```

### Cloudflare Workers Compatibility

This library is compatible with Cloudflare Workers and other edge environments.
The authentication module has been specially optimized to work in serverless
environments that may not have access to Node.js-specific APIs like `Buffer`.

When using the library in Cloudflare Workers:

1. Use a fixed redirect URI string rather than constructing it at runtime:

   ```javascript
   // GOOD: Use a fixed string
   const redirectUri = 'https://your-worker-url.workers.dev/callback'

   // BAD: Don't construct dynamically
   // const redirectUri = new URL('/callback', c.req.raw.url).href;
   ```

2. The library automatically handles Base64 encoding for authentication headers
   in different environments:

   ```javascript
   // The library will choose the appropriate method:
   // - btoa() in browser/Cloudflare environments
   // - Buffer.from().toString('base64') in Node.js environments
   ```

3. Token exchange and refresh operations use direct HTTP requests that are
   compatible with all JavaScript environments

#### Example Cloudflare Worker Implementation:

```javascript
// Example Cloudflare Worker using the Schwab API client
export default {
	async fetch(request, env, ctx) {
		try {
			const url = new URL(request.url)
			const path = url.pathname

			// Fixed redirect URI
			const redirectUri = 'https://your-worker-url.workers.dev/callback'

			if (path === '/login') {
				// Initialize the auth client
				const auth = createSchwabAuth({
					clientId: env.SCHWAB_CLIENT_ID,
					clientSecret: env.SCHWAB_CLIENT_SECRET,
					redirectUri,
				})

				// Generate the authorization URL
				const { authUrl } = auth.getAuthorizationUrl()
				return Response.redirect(authUrl, 302)
			}

			if (path === '/callback') {
				const code = new URL(request.url).searchParams.get('code')

				const auth = createSchwabAuth({
					clientId: env.SCHWAB_CLIENT_ID,
					clientSecret: env.SCHWAB_CLIENT_SECRET,
					redirectUri,
				})

				// Exchange the code for tokens
				const tokenSet = await auth.exchangeCode(code)

				// Create the API client with the authenticated auth client
				const client = createApiClient({ auth })

				// Now you can make API calls
				// const accounts = await client.trader.accounts.getAccounts();

				return new Response('Authentication successful!')
			}

			return new Response('Not found', { status: 404 })
		} catch (error) {
			return new Response(`Error: ${error.message}`, { status: 500 })
		}
	},
}
```
=======
### Basic Setup

```typescript
import {
	createSchwabAuthClient,
	configureSchwabApi,
} from '@sudowealth/schwab-api'

// Create unified auth client
const auth = createSchwabAuthClient({
	clientId: process.env.SCHWAB_ID,
	clientSecret: process.env.SCHWAB_SECRET,
	redirectUri: 'https://example.com/callback',
})

// Generate login URL
console.log('Visit:', auth.getAuthorizationUrl().authUrl)

// Exchange auth code for tokens
const tokens = await auth.exchangeCode('<authorization-code>')

// Create API client
const schwab = await configureSchwabApi({
	tokens: {
		current: () => tokens,
		refresh: () => auth.refresh(tokens.refresh_token),
	},
})
```

### Market Data

```typescript
// Get real-time quotes
const quotes = await schwab.marketData.quotes.getQuotes({
	symbols: 'AAPL,MSFT,GOOGL',
	fields: 'quote,fundamental',
})

// Get price history
const history = await schwab.marketData.priceHistory.getPriceHistory({
	symbol: 'AAPL',
	periodType: 'day',
	period: 10,
	frequencyType: 'minute',
	frequency: 1,
})

// Get options chain
const options = await schwab.marketData.options.getOptionChain({
	symbol: 'AAPL',
	contractType: 'CALL',
	strikeCount: 10,
})

// Get market hours
const hours = await schwab.marketData.marketHours.getMarketHours({
	markets: 'equity,option',
})

// Get movers
const movers = await schwab.marketData.movers.getMovers({
	index: '$SPX.X',
	direction: 'up',
	change: 'percent',
})

// Search instruments
const instruments = await schwab.marketData.instruments.getInstruments({
	symbol: 'AAPL',
	projection: 'symbol-search',
})
```

### Trading

```typescript
// Get accounts
const accounts = await schwab.trader.accounts.getAccounts()

// Get account details
const account = await schwab.trader.accounts.getAccount({
	accountId: 'your-account-hash',
	fields: 'positions',
})

// Get orders
const orders = await schwab.trader.orders.getOrders({
	accountId: 'your-account-hash',
	maxResults: 50,
})

// Place an order
const orderResponse = await schwab.trader.orders.placeOrder({
	accountId: 'your-account-hash',
	orderType: 'MARKET',
	session: 'NORMAL',
	duration: 'DAY',
	orderStrategyType: 'SINGLE',
	orderLegCollection: [
		{
			instruction: 'BUY',
			quantity: 10,
			instrument: {
				symbol: 'AAPL',
				assetType: 'EQUITY',
			},
		},
	],
})

// Get transactions
const transactions = await schwab.trader.transactions.getTransactions({
	accountId: 'your-account-hash',
	type: 'TRADE',
	startDate: '2024-01-01',
	endDate: '2024-12-31',
})

// Get user preferences
const preferences = await schwab.trader.userPreference.getUserPreference()
```

### Advanced Configuration with Middleware

```typescript
import {
	configureSchwabApi,
	withRateLimit,
	withRetry,
} from '@sudowealth/schwab-api'

const schwab = await configureSchwabApi({
	tokens: {
		current: () => tokens,
		refresh: () => auth.refresh(tokens.refresh_token),
	},
	middlewares: [
		withRateLimit(120, 60000), // 120 requests per minute
		withRetry({ max: 3, baseMs: 1000 }), // Retry with exponential backoff
	],
})
```

## Important Notes

### Token Management

The auth client provides a unified interface for OAuth operations:

- **`getAuthorizationUrl()`**: Generate URL for user login
- **`exchangeCode(code)`**: Exchange authorization code for tokens
- **`refresh(refreshToken)`**: Refresh expired access tokens
>>>>>>> 38ebd4c5

### Refresh Token Expiration

**Important**: Schwab refresh tokens have a hard 7-day expiration limit that
<<<<<<< HEAD
**cannot be extended**. This is a security measure **enforced by Schwab's API
servers**, not a limitation of this library.

When a refresh token expires:

- The refresh operation will throw a `SchwabAuthError` with code `TOKEN_EXPIRED`
=======
cannot be extended. This is a security measure enforced by Schwab's API servers.

When a refresh token expires:

- The `refresh()` method will throw a `SchwabAuthError` with code
  `TOKEN_EXPIRED`
>>>>>>> 38ebd4c5
- The user must complete a full re-authentication flow through Schwab's login
  page
- There is no way to refresh tokens indefinitely without user interaction

#### Handling Token Expiration

<<<<<<< HEAD
Your application must be designed to handle the 7-day refresh token expiration.
Here are recommended strategies:

1. **Proactively Check Expiration**:

   ```typescript
   if (auth.isRefreshTokenNearingExpiration()) {
   	// Show a message to the user that they will need to re-authenticate soon
   	showReauthenticationPrompt(
   		'Your Schwab session will expire soon. Please re-authenticate to maintain uninterrupted access.',
   	)
   }
   ```

2. **Gracefully Handle Expiration Errors**:

   ```typescript
   try {
   	await client.trader.accounts.getAccounts()
   } catch (error) {
   	if (
   		client.errors.isSchwabAuthError(error) &&
   		error.code === 'TOKEN_EXPIRED'
   	) {
   		// Inform the user that their session has expired
   		showLoginPrompt(
   			'Your Schwab session has expired. Please log in again to continue.',
   		)
   		// Redirect to auth flow
   		window.location.href = auth.getAuthorizationUrl().authUrl
   	}
   }
   ```

3. **Plan Your Application UX**:
   - Design your application with the understanding that users will need to
     re-authenticate weekly
   - Consider scheduling non-critical operations to avoid interrupting important
     workflows
   - Store user preferences and application state independently from
     authentication state

**Best Practice**: Include clear messaging in your application about the 7-day
session limit so users understand this is a security feature of Schwab's API,
not a limitation of your application.

## Error Handling

The Schwab API client provides robust error handling mechanisms to help you
manage various issues that can occur during API interactions.

### SchwabApiError

Most errors originating from the Schwab API (e.g., invalid requests,
authentication failures, server errors) are thrown as instances of
`SchwabApiError`. This error class provides detailed context about the failure:

- `message`: A human-readable error message.
- `details`: An object often containing the raw error response from Schwab,
  including specific error codes or descriptions.
- `originalStatus`: The HTTP status code of the response (e.g., 400, 401, 500).
- `isRetryable`: A boolean indicating if the error is considered transient and
  potentially resolvable by retrying the request.

```typescript
// In your try-catch block
if (client.errors.isSchwabApiError(error)) {
	console.error('Schwab API Error:', error.message)
	console.error('HTTP Status:', error.status)
	console.error('Response Body:', JSON.stringify(error.body, null, 2))
	if (error.isRetryable && error.isRetryable()) {
		console.log(
			'This error might be retryable. You can safely retry this request.',
		)
	}
} else {
	console.error('An unexpected error occurred:', error)
}
```

### Specialized Error Classes

In addition to the general `SchwabApiError`, the client may throw more
specialized error classes for specific scenarios, such as:

- `SchwabAuthError`: For errors related to the OAuth authentication process
  (e.g., failed token exchange).
- `SchwabRateLimitError`: Specifically for 429 (Too Many Requests) errors.
- `SchwabGatewayError`: For 502, 503, 504 errors indicating gateway issues.
- `SchwabTimeoutError`: For network timeouts during requests.

These specialized errors inherit from `SchwabApiError` and can be checked using
their respective type guards (e.g.,
`client.errors.isSchwabRateLimitError(error)`).

### Retry Strategies and Middleware

The client incorporates a retry mechanism as part of its default middleware
pipeline. This is primarily handled by the `withRetry` middleware, which
automatically retries requests that fail due to common transient issues like
network errors or specific server-side problems (e.g., 5xx status codes, 429 if
configured).

You can customize the retry behavior through the `middleware` option in
`createApiClient`:

```typescript
const client = createApiClient({
	// ... other configurations (auth, etc.)
	middleware: {
		retry: {
			maxAttempts: 5, // Total number of attempts (1 initial + 4 retries)
			maxDelayMs: 60000, // Maximum delay between retries (e.g., 60 seconds)
			backoffFactor: 2, // Factor by which the delay increases (e.g., 1s, 2s, 4s, ...)
			initialDelayMs: 1000, // Initial delay before the first retry
			advanced: {
				// If true, the client will respect the 'Retry-After' header sent by Schwab for 429 errors.
				respectRetryAfter: true,
				// Custom function to determine if an error should be retried.
				// By default, it retries network errors, 429s, and 5xx errors.
				shouldRetry: (error, attemptNumber) => {
					if (
						client.errors.isSchwabApiError(error) &&
						error.originalStatus === 503
					) {
						return attemptNumber < 3 // Only retry 503 errors twice
					}
					// Ensure isSchwabApiError check before accessing properties like isRetryable
					let defaultShould = false
					if (client.errors.isSchwabApiError(error)) {
						defaultShould = client.middlewareHelpers.defaultShouldRetry(
							error,
							attemptNumber,
							{ maxAttempts: 5 },
						)
					}
					return defaultShould
				},
			},
		},
	},
})
```

This configuration allows you to fine-tune aspects like the number of retry
attempts, delay strategy (exponential backoff), and whether to honor
`Retry-After` headers, which is particularly important for rate limiting.

### Partial Success (Symbol-Level Errors)

As detailed in the
[Handling Partial Success in Quote Endpoints](#handling-partial-success-in-quote-endpoints)
section, errors related to individual symbols within a multi-symbol quote
request are handled differently. These are not thrown as top-level
`SchwabApiError`s but are instead embedded in the success response. You should
use the utility functions provided in `client.marketData.quotes` to identify and
manage these symbol-specific issues.

### Handling Partial Success in Quote Endpoints

When requesting quotes for multiple symbols (e.g.,
`client.marketData.quotes.getQuotes({ queryParams: { symbols: ['AAPL', 'INVALID', 'MSFT'] } })`),
the API might return a partial success (HTTP 200 or 207) if some symbols are
valid but others are not. In such cases, the response body will contain data for
valid symbols and error information for invalid ones.

The library provides utility functions to help manage these scenarios, located
within the `client.marketData.quotes` namespace:

- **`hasSymbolError(responseBody: QuotesResponse, symbol: string): boolean`**:
  Checks if a specific symbol has an error in the quotes response.
- **`extractQuoteErrors(responseBody: QuotesResponse): QuoteSymbolError[]`**:
  Extracts all symbol-level errors from the response.

**Example:**

```typescript
import {
	createApiClient,
	createSchwabAuth,
	AuthStrategy,
} from '@sudowealth/schwab-api'
// Assuming client is already initialized as shown in Quick Start or Usage Examples
// const client = ...;

async function fetchAndProcessQuotes(client) {
	try {
		const response = await client.marketData.quotes.getQuotes({
			queryParams: { symbols: ['AAPL', 'INVALID_SYMBOL', 'MSFT'] },
		})

		// The overall request might be successful (e.g. HTTP 200 or 207 Multi-Status)
		// but individual symbols can have errors.
		console.log('Raw Response:', JSON.stringify(response, null, 2))

		// Check for errors for a specific symbol
		if (client.marketData.quotes.hasSymbolError(response, 'INVALID_SYMBOL')) {
			console.warn('INVALID_SYMBOL has an error in the response.')
		}

		// Extract all symbol-level errors
		const errors = client.marketData.quotes.extractQuoteErrors(response)
		if (errors.length > 0) {
			console.warn('Errors found for the following symbols:')
			errors.forEach((error) => {
				console.warn(
					`- Symbol: ${error.symbol}, Message: ${error.message}, Code: ${error.code}`,
				)
			})
		}

		// Process valid quotes (filter out those with errors if necessary)
		const validQuotes = Object.values(response).filter(
			(quote) =>
				quote &&
				typeof quote === 'object' &&
				quote.assetType &&
				!client.marketData.quotes.hasSymbolError(response, quote.symbol),
		)
		console.log('Valid Quotes:', validQuotes)
	} catch (error) {
		// Handle top-level API errors (e.g., network issues, auth problems)
		if (client.errors.isSchwabApiError(error)) {
			console.error('Schwab API Error:', error.message, error.details)
		} else {
			console.error('An unexpected error occurred:', error)
		}
	}
}

// Example usage (ensure client is initialized with auth)
// const auth = createSchwabAuth({ strategy: AuthStrategy.STATIC, accessToken: 'YOUR_TOKEN' });
// const client = createApiClient({ auth });
// fetchAndProcessQuotes(client);
```

This allows you to gracefully handle responses where some requested symbols
could not be processed, while still utilizing the data for the symbols that were
successful.

## Advanced Configuration
=======
```typescript
try {
	const newTokens = await auth.refresh(oldRefreshToken)
	// Update stored tokens
} catch (error) {
	if (error instanceof SchwabAuthError && error.code === 'TOKEN_EXPIRED') {
		// Redirect user to re-authenticate
		const { authUrl } = auth.getAuthorizationUrl()
		window.location.href = authUrl
	}
}
```

### API Structure

The API client is organized into logical namespaces:

- **`marketData`**: Real-time and historical market data

  - `quotes`: Real-time quotes and fundamentals
  - `priceHistory`: Historical price data and charts
  - `options`: Options chains and pricing
  - `marketHours`: Trading hours for different markets
  - `movers`: Top gaining/losing securities
  - `instruments`: Security search and lookup

- **`trader`**: Account and trading operations
  - `accounts`: Account information and positions
  - `orders`: Order management and execution
  - `transactions`: Transaction history and details
  - `userPreference`: User settings and preferences

## Error Handling

```typescript
import { SchwabApiError, SchwabAuthError } from '@sudowealth/schwab-api'

try {
	await schwab.trader.accounts.getAccounts()
} catch (error) {
	if (error instanceof SchwabAuthError) {
		if (error.code === 'TOKEN_EXPIRED') {
			// Handle expired tokens
		}
	} else if (error instanceof SchwabApiError) {
		// Handle API errors
		console.error('API Error:', error.message)
	}
}
```
>>>>>>> 38ebd4c5

The `createApiClient` function offers several options for advanced
customization, including environment settings, custom fetch implementations, and
middleware configuration.

### Middleware Pipeline

<<<<<<< HEAD
The client uses a middleware pipeline to handle common tasks like
authentication, rate limiting, and retries. This pipeline is configurable via
the `middleware` option in `createApiClient`.

By default, the pipeline includes:

- **Authentication**: Automatically injects the access token into requests.
- **Rate Limiting**: Handles `429 Too Many Requests` errors (if
  `respectRetryAfter` is enabled for retries, it often covers this).
- **Retries**: Implements exponential backoff for transient network errors and
  specific server-side errors (e.g., `5xx`).

#### Customizing Built-in Middleware

You can customize the behavior of the built-in middleware or disable them
entirely by passing a configuration object to the `middleware` property.

```typescript
import {
	createApiClient,
	createSchwabAuth,
	AuthStrategy,
} from '@sudowealth/schwab-api'

// Assuming auth is configured
const auth = createSchwabAuth({
	strategy: AuthStrategy.ENHANCED,
	accessToken: 'YOUR_TOKEN',
})

const client = createApiClient({
	auth,
	config: { environment: 'PRODUCTION' },
	middleware: {
		// Disable rate limiting middleware entirely
		rateLimit: false,
		// Customize retry behavior
		retry: {
			maxAttempts: 5,
			maxDelayMs: 30000, // Max delay between retries
			// Advanced options for more granular control
			advanced: {
				shouldRetry: (error, attempt) => {
					// Custom logic to decide if an error should be retried
					// For example, only retry on 503 errors
					if (
						client.errors.isSchwabApiError(error) &&
						error.originalStatus === 503
					) {
						return true
					}
					// Ensure isSchwabApiError check before accessing properties like isRetryable
					let defaultShould = false
					if (client.errors.isSchwabApiError(error)) {
						defaultShould = client.middlewareHelpers.defaultShouldRetry(
							error,
							attempt,
							{ maxAttempts: 5 },
						)
					}
					return defaultShould
				},
				getRetryDelayMs: (error, attempt) => {
					// Custom delay logic
					return attempt * 1000 // e.g., 1s, 2s, 3s...
				},
				respectRetryAfter: true, // Honor Retry-After header from Schwab (recommended)
			},
		},
		// You can also disable token injection if handling auth entirely separately, though not common
		// tokenInjector: false,
	},
})

// Example call
async function exampleCall() {
	try {
		const quotes = await client.marketData.quotes.getQuotes({
			queryParams: { symbols: ['AAPL'] },
		})
		console.log(quotes)
	} catch (error) {
		console.error('Failed after custom retries:', error)
	}
}

exampleCall()
```

This approach provides a centralized way to manage middleware aspects. The
pipeline also automatically uses concurrency-protected token refresh when an
authentication manager that supports refresh is provided.

## API Reference

### Import Patterns

The Schwab API client provides a single, consistent entry point through the
`createApiClient` function. This is the recommended way to access all
functionality:

```typescript
import { createApiClient } from '@sudowealth/schwab-api'

// Create your API client
const client = createApiClient({
	config: { environment: 'SANDBOX' },
	auth: 'YOUR_ACCESS_TOKEN',
})

// Access API endpoints through namespaces
const quotes = await client.marketData.quotes.getQuotes({
	queryParams: { symbols: ['AAPL', 'MSFT'] },
})
```

### Public API Surface

The Schwab API client provides a clear distinction between its public API
surface (what most developers need) and internal implementation details. The
following sections document the public API that is stable and recommended for
use.

### Authentication

- `createSchwabAuth(config)`: Unified authentication factory (recommended)
  - `config.strategy`: Specify authentication strategy (`AuthStrategy.ENHANCED`)
  - `config.accessToken`: For static token strategy
  - `config.tokenManager`: For custom manager strategy
  - `config.oauthConfig`: For OAuth strategies
  - Properties of the auth object returned by createSchwabAuth:
  - `auth.getAuthorizationUrl()`: Generate auth URL
  - `auth.exchangeCode(code)`: Exchange code for tokens
  - `auth.refresh()`: Attempt to refresh access token (if manager
    supportsRefresh)
  - `auth.onRefresh(callback)`: Register a callback triggered after a successful
    token refresh.
  - `auth.isRefreshTokenNearingExpiration()`: Check if refresh token is near
    expiration (if applicable).
  - `auth.getTokenData()`: Retrieve the current TokenData (if available).

### API Client Creation

- `createApiClient(options)`: Create a configured API client with all namespaces
  - `options.config`: Override default configuration
  - `options.auth`: Authentication configuration (recommended)
    - Can be a string access token, an object implementing
      ITokenLifecycleManager, or an AuthFactoryConfig
    - String tokens are automatically wrapped with EnhancedTokenManager
  - `options.middleware`: Configure middleware pipeline including rate limits,
    retries, and additional custom middleware

### Token Management

- `EnhancedTokenManager`: Robust implementation for token lifecycle management
  that handles authentication, refresh, and concurrency protection
- `ITokenLifecycleManager`: Interface for token lifecycle management

#### Public Token Utility Functions

- `isTokenLifecycleManager(obj)`: Type guard to check if an object implements
  the token manager interface

### Public Middleware Components

The library exposes key middleware components that can be used to customize the
request pipeline:

- `withTokenAuth(tokenManager)`: Add auth headers and auto-refresh
- `withRateLimit(options)`: Add rate limiting (enabled by default)
- `withRetry(options)`: Add retry logic with exponential backoff

## Authentication Debugging Tools

The package includes several tools to help diagnose and fix authentication
issues, particularly "Unauthorized" (401) errors.

### Token Refresh Tracing

For detailed diagnostics of the token refresh process:

```javascript
const { auth } = require('@sudowealth/schwab-api')
const { TokenRefreshTracer } = auth

// Configure the tracer
const tracer = TokenRefreshTracer.getInstance({
	includeRawResponses: true, // WARNING: Contains sensitive data
	maxHistorySize: 20,
})

// Get detailed reports after operations
const report = tracer.getLatestRefreshReport()
console.log('Refresh summary:', report.summary)
```

For more comprehensive documentation on troubleshooting authentication issues,
see the
[Token Refresh Troubleshooting Guide](./docs/token-refresh-troubleshooting.md).

## Development

For information on contributing to the project, running tests, and building the
library, please see the [CONTRIBUTING.md](./CONTRIBUTING.md) file.
=======
- Clone the repository
- Install dependencies: `npm install`
- Build: `npm run build`
- Test: `npm run test`
- Test (watch mode): `npm run test:watch`
- Lint: `npm run lint`
- Type check: `npm run typecheck`
- Format: `npm run format`
- Validate all: `npm run validate`

### Installing Beta Versions

To install the latest beta release:

```bash
npm install @sudowealth/schwab-api@beta
```
>>>>>>> 38ebd4c5

## License

MIT<|MERGE_RESOLUTION|>--- conflicted
+++ resolved
@@ -1,13 +1,7 @@
 # Schwab API Client
 
-<<<<<<< HEAD
-A TypeScript client for interacting with the Charles Schwab API, including
-market data (quotes, instruments, options) and trader endpoints (accounts,
-orders, transactions).
-=======
 TypeScript client for Charles Schwab API with OAuth support, market data,
 trading functionality, and complete type safety.
->>>>>>> 38ebd4c5
 
 ## Unofficial Library
 
@@ -17,36 +11,6 @@
 or unstable. Use at your own risk, especially when dealing with financial data
 or transactions.**
 
-<<<<<<< HEAD
-## Table of Contents
-
-- [Key Features](#key-features)
-- [Architecture Overview](#architecture-overview)
-- [Installation](#installation)
-- [Quick Start](#quick-start)
-- [Usage Examples](#usage)
-  - [Full OAuth Flow with Enhanced Token Management](#example-1-oauth-code-flow-authentication)
-  - [Using a Static Token](#example-2-using-a-static-token)
-  - [Custom Token Manager](#example-3-custom-token-manager)
-- [API Coverage](#api-coverage)
-  - [Market Data](#market-data)
-  - [Trading](#trading)
-- [Making API Calls](#making-api-calls)
-- [Unified Discovery with the `all` Namespace](#unified-discovery-with-the-all-namespace)
-- [Important Notes](#important-notes)
-  - [Token Persistence](#token-persistence)
-  - [Refresh Token Expiration](#refresh-token-expiration)
-- [Error Handling](#error-handling)
-  - [Handling Partial Success in Quote Endpoints](#handling-partial-success-in-quote-endpoints)
-- [Advanced Configuration](#advanced-configuration)
-  - [Customizing Middleware](#customizing-middleware)
-- [API Reference](#api-reference)
-- [Documentation](#documentation)
-- [Development](#development)
-- [License](#license)
-
-## Key Features
-=======
 ## Getting Started
 
 To use the Schwab API, you'll need to register for a developer account:
@@ -58,92 +22,15 @@
 4. Review the API documentation and usage limits
 
 ## Features
->>>>>>> 38ebd4c5
 
 - **OAuth Helper**: Client-credentials OAuth flow with automatic token handling
 - **Request Pipeline**: Middleware system for auth, rate limits, and retries
 - **Type Safety**: Complete TypeScript definitions for all API endpoints
 - **Zod Validation**: Runtime schema validation for API responses
-<<<<<<< HEAD
-- **Concurrency Protection**: Thread-safe token refresh for high-volume
-  applications
-- **Comprehensive Error Handling**: Detailed error types with rich debugging
-  context
-
-## Architecture Overview
-
-The Schwab API client has been refactored to provide a clear and modular
-structure. The codebase is organized into distinct directories, each
-corresponding to a specific domain of API functionality:
-
-- **`/auth`**: Handles all OAuth 2.0 authentication logic, including token
-  generation, refresh, and lifecycle management. This module ensures secure and
-  reliable access to the Schwab API. It introduces `createSchwabAuth` for
-  creating authentication clients and `EnhancedTokenManager` for more granular
-  control over token behavior, especially regarding concurrency.
-- **`/core`**: Contains the foundational building blocks of the client, such as
-  the API client itself (`createApiClient`), middleware pipeline, error
-  handling, and request/response processing utilities.
-- **`/market-data`**: Provides access to market data endpoints, including:
-  - `quotes`: Fetching real-time or delayed quotes for various symbols.
-  - `price-history`: Retrieving historical price data.
-  - `instruments`: Searching and retrieving instrument details.
-  - `movers`: Getting market movers.
-  - `options`: Accessing options chain data.
-- **`/trader`**: Manages trading-related functionalities, such as:
-  - `accounts`: Retrieving account information and balances.
-  - `orders`: Placing, modifying, and canceling orders.
-  - `transactions`: Fetching transaction history.
-
-This modular design promotes better separation of concerns and makes it easier
-to navigate and extend the library.
-
-### Naming Conventions
-
-- The `createSchwabAuth` function creates an authentication client.
-- The `EnhancedTokenManager` class is used for robust token management,
-  particularly when dealing with custom token storage or refresh logic that
-  requires concurrency protection.
-
-### Concurrency Protection
-
-Token refresh operations are automatically protected against race conditions.
-When you use `createSchwabAuth` with `AuthStrategy.ENHANCED`, the
-`EnhancedTokenManager` provides built-in concurrency protection. This ensures
-that multiple concurrent API calls will not trigger multiple simultaneous token
-refresh attempts, preventing potential issues and ensuring a stable token
-lifecycle.
-
-You can access the various API domains through the client instance:
-
-```typescript
-import {
-	createApiClient,
-	createSchwabAuth,
-	AuthStrategy,
-} from '@sudowealth/schwab-api'
-
-// Assuming auth is configured (see Quick Start or Usage Examples)
-const auth = createSchwabAuth({
-	/* ... your auth config ... */
-	strategy: AuthStrategy.ENHANCED,
-})
-const client = createApiClient({ auth })
-
-// Access market data endpoints
-const quotes = await client.all.marketData.quotes.getQuotes({
-	queryParams: { symbols: ['AAPL'] },
-})
-
-// Access trader endpoints
-const accounts = await client.all.trader.accounts.getAccounts()
-```
-=======
 - **Market Data**: Real-time quotes, price history, options chains, market
   hours, and movers
 - **Trading**: Account management, order placement, transaction history, and
   user preferences
->>>>>>> 38ebd4c5
 
 ## Installation
 
@@ -151,11 +38,6 @@
 
 ```bash
 npm install @sudowealth/schwab-api
-<<<<<<< HEAD
-# or
-yarn add @sudowealth/schwab-api
-# or
-pnpm add @sudowealth/schwab-api
 ```
 
 ## Quick Start
@@ -175,802 +57,6 @@
 more robust authentication, such as OAuth 2.0 Code Flow, refer to the "Usage
 Examples" section.
 
-```typescript
-// Minimal Hello World
-import {
-	createApiClient,
-	createSchwabAuth,
-	AuthStrategy,
-} from '@sudowealth/schwab-api'
-;(async () => {
-	const auth = createSchwabAuth({
-		strategy: AuthStrategy.ENHANCED,
-		accessToken: 'YOUR_TOKEN',
-	}) // Replace YOUR_TOKEN with a valid token
-	const client = createApiClient({ auth, config: { environment: 'SANDBOX' } }) // For actual live data, set environment: 'PRODUCTION'. Ensure your OAuth credentials are also configured for production use in your Schwab developer dashboard.
-	const quotes = await client.marketData.quotes.getQuotes({
-		queryParams: { symbols: ['AAPL'] },
-	})
-	console.log(quotes)
-})()
-=======
->>>>>>> 38ebd4c5
-```
-
-```typescript
-import {
-	createApiClient,
-	createSchwabAuth,
-	AuthStrategy,
-} from '@sudowealth/schwab-api'
-
-async function main() {
-	// 1. Initialize Authentication
-	// For this quick start, we'll use a static token.
-	// Replace 'YOUR_ACCESS_TOKEN' with your actual token.
-	const auth = createSchwabAuth({
-		strategy: AuthStrategy.ENHANCED,
-		accessToken: 'YOUR_ACCESS_TOKEN',
-	})
-
-	// Alternatively, for OAuth 2.0 Code Flow (more common for applications):
-	// Make sure SCHWAB_CLIENT_ID and SCHWAB_CLIENT_SECRET are defined in your environment (e.g., in .env or your hosting platform's config).
-	const auth = createSchwabAuth({
-		strategy: AuthStrategy.ENHANCED,
-		oauthConfig: {
-			clientId: process.env.SCHWAB_CLIENT_ID!, // Ensure these are set in your environment
-			clientSecret: process.env.SCHWAB_CLIENT_SECRET!,
-			redirectUri: 'https://example.com/callback', // Must match your Schwab app config
-			// Optional: Implement load/save for token persistence
-			load: async () => {
-				/* load TokenData from storage */ return null
-			},
-			save: async (tokenData) => {
-				/* save TokenData to storage */
-			},
-		},
-	})
-	// For OAuth flow, you would then redirect the user to:
-	const { authUrl } = auth.getAuthorizationUrl()
-	// And after they authorize, exchange the code:
-	const tokenData = await auth.exchangeCode('THE_CODE_FROM_REDIRECT')
-
-	// Or, using a custom token manager:
-	const customManager = {
-		// Implement ITokenLifecycleManager
-		async getAccessToken() {
-			return 'custom_token'
-		},
-		async refreshIfNeeded() {
-			return false
-		}, // Or implement refresh logic
-		supportsRefresh: () => false,
-	}
-	const auth = createSchwabAuth({
-		strategy: AuthStrategy.ENHANCED,
-		tokenManager: customManager,
-	})
-
-	// 2. Create API Client
-	// The 'auth' object created above is passed directly.
-	// Concurrency for token refresh is handled automatically if the auth strategy supports it.
-	const client = createApiClient({
-		config: { environment: 'SANDBOX' }, // Or 'PRODUCTION'. For actual live data, set environment: 'PRODUCTION'. Ensure your OAuth credentials are also configured for production use in your Schwab developer dashboard.
-		auth,
-	})
-
-	try {
-		// 3. Make API Calls
-		// Example: Get market quotes for multiple symbols
-		// The token is handled internally by the client.
-		const quotesResponse = await client.marketData.quotes.getQuotes({
-			queryParams: { symbols: ['AAPL', 'MSFT', 'GOOG'] },
-		})
-		console.log('Quotes:', JSON.stringify(quotesResponse, null, 2))
-
-		// Example: Get account information (if your token has trader access)
-		const accountsResponse = await client.trader.accounts.getAccounts()
-		console.log('Accounts:', JSON.stringify(accountsResponse, null, 2))
-	} catch (error) {
-		// See Error Handling section for more details
-		if (client.errors.isSchwabApiError(error)) {
-			console.error('API Error:', error.message)
-			console.error('HTTP Status:', error.status)
-			console.error('Response Body:', JSON.stringify(error.body, null, 2))
-			if (error.isRetryable && error.isRetryable()) {
-				console.log(
-					'This error might be retryable. You can safely retry this request.',
-				)
-			}
-		} else {
-			console.error('Unexpected error:', error)
-		}
-	}
-}
-
-main()
-```
-
-This example provides a basic structure. For more detailed examples, including
-the full OAuth 2.0 flow and token persistence, please see the
-[Usage Examples](#usage) section.
-
-## Usage
-
-<<<<<<< HEAD
-The Schwab API client offers a unified way to configure authentication based on
-your specific needs.
-
-### Recommended Approach: Using createSchwabAuth
-
-The recommended way to authenticate is using the `createSchwabAuth()` function
-which provides a consistent interface for all authentication strategies:
-
-```typescript
-import {
-	createSchwabAuth,
-	AuthStrategy,
-	createApiClient,
-} from '@sudowealth/schwab-api'
-
-// Create an auth client with your preferred strategy
-const auth = createSchwabAuth({
-	strategy: AuthStrategy.ENHANCED, // This is the recommended strategy
-	oauthConfig: {
-		clientId: process.env.SCHWAB_CLIENT_ID,
-		clientSecret: process.env.SCHWAB_CLIENT_SECRET,
-		redirectUri: 'https://example.com/callback',
-		// Optional storage callbacks
-		save: async (tokens) => {
-			await fs.writeFile('tokens.json', JSON.stringify(tokens), 'utf8')
-		},
-		load: async () => {
-			try {
-				const data = await fs.readFile('tokens.json', 'utf8')
-				return JSON.parse(data)
-			} catch (err) {
-				return null
-			}
-		},
-	},
-})
-
-// Generate login URL for user auth
-console.log('Visit:', auth.getAuthorizationUrl().authUrl)
-
-// Exchange authorization code for tokens
-const tokens = await auth.exchangeCode('<authorization-code>')
-
-// Create API client with the auth client
-const client = createApiClient({
-	config: { environment: 'PRODUCTION' },
-	auth, // Pass the auth client
-})
-
-// Make API calls
-const accounts = await client.trader.accounts.getAccounts()
-```
-
-### Example 1: OAuth Code Flow Authentication
-
-For web applications that need to authenticate users:
-
-```typescript
-import {
-	createSchwabAuth,
-	AuthStrategy,
-	createApiClient,
-} from '@sudowealth/schwab-api'
-
-// Create an auth client with OAuth configuration
-// Make sure SCHWAB_CLIENT_ID and SCHWAB_CLIENT_SECRET are defined in your environment (e.g., in .env or your hosting platform's config).
-const auth = createSchwabAuth({
-	strategy: AuthStrategy.ENHANCED,
-	oauthConfig: {
-		clientId: process.env.SCHWAB_CLIENT_ID,
-		clientSecret: process.env.SCHWAB_CLIENT_SECRET,
-		redirectUri: 'https://example.com/callback',
-		save: async (tokens) => storeTokensSecurely(tokens),
-		load: async () => retrieveTokensFromStorage(),
-	},
-})
-
-// Generate authorization URL for login
-console.log('Visit:', auth.getAuthorizationUrl().authUrl)
-
-// Exchange authorization code for tokens (after user login)
-const tokens = await auth.exchangeCode('<authorization-code>')
-
-// Create API client with auth
-const client = createApiClient({
-	config: { environment: 'PRODUCTION' },
-	auth,
-})
-
-// Make API calls - token refresh is handled automatically
-const accounts = await client.trader.accounts.getAccounts()
-```
-
-### Example 2: Using a Static Token
-
-For scripts or applications that already have an access token:
-
-```typescript
-import {
-	createSchwabAuth,
-	AuthStrategy,
-	createApiClient,
-} from '@sudowealth/schwab-api'
-
-// Method 1: Using createSchwabAuth
-const auth = createSchwabAuth({
-	strategy: AuthStrategy.ENHANCED,
-	accessToken: 'your-access-token-here',
-})
-
-// Create client with auth object
-const client = createApiClient({
-	config: { environment: 'SANDBOX' },
-	auth,
-})
-
-// Method 2: Direct integration with createApiClient
-const clientAlt = createApiClient({
-	config: { environment: 'SANDBOX' },
-	auth: 'your-access-token-here', // Pass token string directly
-})
-
-// Make API calls
-const quotes = await client.marketData.quotes.getQuotes({
-	queryParams: { symbols: ['AAPL', 'MSFT', 'GOOG'] },
-})
-```
-
-### Example 3: Custom Token Manager
-
-For advanced scenarios with custom token management:
-
-```typescript
-import {
-	createSchwabAuth,
-	AuthStrategy,
-	createApiClient,
-	ITokenLifecycleManager,
-} from '@sudowealth/schwab-api'
-
-// Create a custom token manager
-class CustomTokenManager implements ITokenLifecycleManager {
-	constructor(private backendUrl: string) {}
-
-	async getTokenData() {
-		const response = await fetch(`${this.backendUrl}/api/token`)
-		const data = await response.json()
-		return {
-			accessToken: data.accessToken,
-			refreshToken: data.refreshToken,
-			expiresAt: data.expiresAt,
-		}
-	}
-
-	async getAccessToken() {
-		const tokenData = await this.getTokenData()
-		return tokenData?.accessToken || null
-	}
-
-	supportsRefresh() {
-		return true
-	}
-
-	async refreshIfNeeded() {
-		const response = await fetch(`${this.backendUrl}/api/refresh`, {
-			method: 'POST',
-		})
-		const data = await response.json()
-		return {
-			accessToken: data.accessToken,
-			refreshToken: data.refreshToken,
-			expiresAt: data.expiresAt,
-		}
-	}
-
-	onRefresh(callback) {
-		// Implement callback registration if needed
-	}
-}
-
-// Method 1: Using createSchwabAuth
-const auth = createSchwabAuth({
-	strategy: AuthStrategy.ENHANCED,
-	tokenManager: new CustomTokenManager('https://your-backend.com'),
-})
-
-// Create client with auth
-const client = createApiClient({
-	config: { environment: 'PRODUCTION' },
-	auth,
-})
-
-// Method 2: Direct integration
-const clientAlt = createApiClient({
-	config: { environment: 'PRODUCTION' },
-	auth: new CustomTokenManager('https://your-backend.com'),
-})
-
-// Make API calls
-const accounts = await client.trader.accounts.getAccounts()
-```
-
-### Direct Integration with createApiClient
-
-You can also pass auth configuration directly to createApiClient for more
-concise code:
-
-```typescript
-import { createApiClient, AuthStrategy } from '@sudowealth/schwab-api'
-
-// Pass auth configuration directly to createApiClient
-const client = createApiClient({
-	config: { environment: 'SANDBOX' },
-	auth: {
-		strategy: AuthStrategy.ENHANCED,
-		oauthConfig: {
-			clientId: 'your-client-id',
-			clientSecret: 'your-client-secret',
-			redirectUri: 'your-redirect-uri',
-		},
-	},
-})
-
-// For static tokens
-const staticClient = createApiClient({
-	config: { environment: 'SANDBOX' },
-	auth: 'your-access-token', // Just pass the token string
-})
-```
-
-## API Coverage
-
-The client aims to cover the primary Schwab API domains. Endpoints are organized
-into namespaces accessible via the `client` instance, such as
-`client.marketData` and `client.trader`.
-
-### Market Data
-
-Access market data endpoints through `client.marketData.<namespace>`. Each
-namespace corresponds to a specific set of functionalities:
-
-- **Instruments**: Search and retrieve instrument details. Use `getInstruments`
-  for searching by symbol (including regex) or description. For a direct lookup
-  of a single instrument by its CUSIP, use `getInstrumentByCusip`.
-
-  ```typescript
-  // Example: Search for instruments using a symbol pattern (regex-like)
-  const searchResults = await client.marketData.instruments.getInstruments({
-  	queryParams: {
-  		symbol: 'SCHW.*', // Schwab API supports a regex-like syntax for symbols
-  		projection: 'symbol-search', // 'symbol-search', 'desc-search', 'symbol-regex', 'desc-regex', 'fundamental'
-  	},
-  })
-  console.log('Search Results:', searchResults)
-
-  // Example: Get a specific instrument by its CUSIP
-  // const cusipDetails = await client.marketData.instruments.getInstrumentByCusip({
-  //   cusip: '037833100' // Example CUSIP for Apple Inc.
-  // });
-  // console.log('CUSIP Details:', cusipDetails);
-  ```
-
-- **Movers**: Get market movers for a specific index.
-  ```typescript
-  const movers = await client.marketData.movers.getMovers({
-  	index: '$DJI',
-  	queryParams: { sort: 'PERCENT_CHANGE_UP', freq: 'DAILY' },
-  })
-  ```
-- **Options Chains**: Retrieve option chains for a given symbol.
-  ```typescript
-  const optionChains = await client.marketData.options.getOptionChains({
-  	queryParams: { symbol: 'AAPL', contractType: 'CALL' },
-  })
-  ```
-- **Price History**: Fetch historical price data.
-  ```typescript
-  const history = await client.marketData.priceHistory.getPriceHistory({
-  	queryParams: {
-  		symbol: 'MSFT',
-  		periodType: 'month',
-  		frequencyType: 'daily',
-  	},
-  })
-  ```
-- **Quotes**: Get real-time or delayed quotes.
-  ```typescript
-  const quotes = await client.marketData.quotes.getQuotes({
-  	queryParams: { symbols: ['GOOG', 'AMZN'], fields: 'quote,fundamental' },
-  })
-  ```
-- **Market Hours**: Retrieve market hours for specified markets.
-  ```typescript
-  const hours = await client.marketData.marketHours.getMarketHours({
-  	queryParams: { markets: ['equity', 'option'], date: '2024-07-04' },
-  })
-  ```
-
-### Trading
-
-Access trading-related endpoints through `client.trader.<namespace>`. This
-includes account management, order placement, and transaction history:
-
-- **Accounts**: Manage account information.
-  ```typescript
-  // Example: Get all accounts
-  const accounts = await client.trader.accounts.getAccounts({
-  	queryParams: { fields: 'positions' },
-  })
-  // Example: Get a specific account by number
-  const specificAccount = await client.trader.accounts.getAccount({
-  	accountNumber: '123456789',
-  })
-  ```
-- **Orders**: Place, preview, modify, and cancel orders. Note: use
-  `accountNumber` for identifying accounts.
-  ```typescript
-  // Example: Get orders for an account
-  const orders = await client.trader.orders.getOrdersForAccount({
-  	accountNumber: 'YOUR_ACCOUNT_NUMBER',
-  	queryParams: { maxResults: 10, status: 'FILLED' },
-  })
-  // Example: Place an order (ensure body matches Schwab schema)
-  // const placeOrderResponse = await client.trader.orders.placeOrder({
-  //   accountNumber: 'YOUR_ACCOUNT_NUMBER',
-  //   body: { /* ... order details ... */ }
-  // });
-  ```
-- **Transactions**: Fetch transaction history for an account.
-  ```typescript
-  const transactions = await client.trader.transactions.getTransactions({
-  	accountNumber: 'YOUR_ACCOUNT_NUMBER',
-  	queryParams: {
-  		types: 'TRADE',
-  		startDate: '2024-01-01T00:00:00Z',
-  		endDate: '2024-01-31T23:59:59Z',
-  	},
-  })
-  ```
-
-This structure reflects the organization of the API endpoints to make them
-discoverable and easy to use.
-
-## Making API Calls
-
-Once you have a configured client, you can use it to access all API endpoints.
-The authentication token is automatically handled by the middleware pipeline:
-
-```typescript
-try {
-	// Get account information
-	const accounts = await client.trader.accounts.getAccounts()
-	console.log('Accounts:', accounts)
-
-	// Get market quotes
-	const quotes = await client.marketData.quotes.getQuotes({
-		queryParams: {
-			symbols: ['AAPL', 'MSFT', 'GOOG'],
-		},
-	})
-	console.log('Quotes:', quotes)
-
-	// Get orders for an account
-	if (accounts.length > 0) {
-		const firstAccountHash = accounts[0].securitiesAccount.hashedAccountId // This is a hashed ID, ensure your endpoint function can handle it or use the plain account number
-		const orders = await client.trader.orders.getOrders({
-			accountNumber: firstAccountHash, // Or use the actual account number string if the endpoint expects that
-		})
-		console.log(`Orders for account ${firstAccountHash}:`, orders)
-	}
-} catch (error) {
-	// Error handling - see Error Handling section for details
-	if (client.errors.isSchwabApiError(error)) {
-		console.error('API Error:', error.message, error.status)
-	} else if (client.errors.isSchwabAuthError(error)) {
-		console.error('Auth Error:', error.message, error.code)
-	} else {
-		console.error('Unexpected error:', error)
-	}
-}
-```
-
-### Unified Discovery with the `all` Namespace
-
-The client provides a unified discovery approach through the `all` namespace,
-giving you access to everything in one place without needing additional imports:
-
-```typescript
-import { createApiClient } from '@sudowealth/schwab-api'
-
-const client = createApiClient({
-	config: { environment: 'SANDBOX' },
-	auth: 'YOUR_ACCESS_TOKEN',
-})
-
-// Use traditional namespaces
-const quotes = await client.marketData.quotes.getQuotes({
-	queryParams: { symbols: ['AAPL', 'MSFT'] },
-})
-
-// Or use the comprehensive 'all' namespace for discoverability
-// This gives you access to ALL error types, utilities, and helpers
-const isRetryable = client.all.errors.isRetryableError(error)
-const errorCategory = client.all.errors.getErrorCategory(error)
-
-// You can also use it to access any part of the API
-const marketHoursResponse =
-	await client.all.marketData.marketHours.getMarketHours({
-		queryParams: {
-			markets: ['EQUITY'],
-			date: '2023-09-01',
-		},
-	})
-
-// The 'all' namespace provides complete type discoverability
-// You'll see all available methods, types, and utilities in your IDE
-```
-
-The `all` namespace eliminates the need for additional imports when you want to
-access specialized utilities or types, making it easier to discover and use the
-full API surface.
-
-## Important Notes
-
-### Token Persistence
-
-When using OAuth 2.0 (e.g., with `createSchwabAuth`), it's crucial to persist
-the `TokenData` (which includes the access token, refresh token, and expiration
-times) to avoid requiring the user to re-authenticate every time your
-application starts or their session expires.
-
-The `createSchwabAuth` function accepts `load` and `save` async functions in its
-`oauthConfig`:
-
-- **`save(tokenData: TokenData): Promise<void>`**: Called after a new token is
-  obtained or an existing token is refreshed. You should store the `tokenData`
-  securely (e.g., in a database, encrypted file, or secure storage). The
-  `tokenData` object includes `accessToken`, `refreshToken`, `issuedAt`,
-  `expiresIn`, `scope`, and `tokenType`.
-- **`load(): Promise<TokenData | null>`**: Called when the auth client is
-  initialized to retrieve previously stored tokens. Return `null` if no tokens
-  are found, prompting a new authentication flow.
-
-**Example of `load` and `save`:**
-
-```typescript
-import {
-	createSchwabAuth,
-	AuthStrategy,
-	TokenData,
-} from '@sudowealth/schwab-api'
-import fs from 'fs/promises' // Example using Node.js fs
-
-const TOKEN_FILE_PATH = './schwab-tokens.json'
-
-const auth = createSchwabAuth({
-	strategy: AuthStrategy.ENHANCED,
-	oauthConfig: {
-		clientId: process.env.SCHWAB_CLIENT_ID!,
-		clientSecret: process.env.SCHWAB_CLIENT_SECRET!,
-		redirectUri: 'https://example.com/callback',
-		async save(tokenData: TokenData): Promise<void> {
-			console.log('Saving tokens...')
-			await fs.writeFile(
-				TOKEN_FILE_PATH,
-				JSON.stringify(tokenData, null, 2),
-				'utf8',
-			)
-		},
-		async load(): Promise<TokenData | null> {
-			try {
-				console.log('Loading tokens...')
-				const data = await fs.readFile(TOKEN_FILE_PATH, 'utf8')
-				return JSON.parse(data) as TokenData
-			} catch (error) {
-				// Ignore error if file doesn't exist or is invalid, proceed to auth
-				console.warn('Could not load tokens:', error)
-				return null
-			}
-		},
-	},
-})
-
-// ... rest of your auth flow (getAuthorizationUrl, exchangeCode)
-```
-
-### Token Management and Concurrency
-
-The library provides robust token management, especially concerning concurrent
-API calls and token refreshes.
-
-- **Automatic Concurrency Protection**: When you use `createSchwabAuth` with
-  `AuthStrategy.ENHANCED`, the `EnhancedTokenManager` provides built-in
-  concurrency protection. This ensures that if multiple API calls are made
-  simultaneously and the access token has expired or is about to expire, only a
-  single refresh attempt will be made. Other concurrent requests will wait for
-  the new token, preventing multiple refresh calls that could lead to errors or
-  token invalidation.
-
-- **Token Management**: The `EnhancedTokenManager` handles all aspects of token
-  lifecycle, including token acquisition, storage, refresh, and concurrency
-  protection. This component is used internally by `createSchwabAuth` and is the
-  recommended approach for all authentication scenarios.
-
-- **Custom Token Managers**: When using `AuthStrategy.ENHANCED` with a custom
-  token manager, all the concurrency protection, refresh handling, and token
-  lifecycle management is handled for you. This means you don't need to
-  implement concurrency protection yourself within your custom manager.
-
-  ```typescript
-  import {
-  	ITokenLifecycleManager,
-  	TokenData,
-  	createSchwabAuth,
-  	AuthStrategy,
-  } from '@sudowealth/schwab-api'
-
-  class MyCustomTokenManager implements ITokenLifecycleManager {
-  	private currentTokenData: TokenData | null = null
-
-  	constructor() {
-  		// Initialize with loading tokens, e.g., from a secure async storage
-  		this.loadInitialToken()
-  	}
-
-  	private async loadInitialToken() {
-  		// Replace with your actual async loading mechanism
-  		// this.currentTokenData = await yourAsyncStorage.getItem('myToken');
-  	}
-
-  	async getTokenData(): Promise<TokenData | null> {
-  		return this.currentTokenData
-  	}
-
-  	async getAccessToken(): Promise<string | null> {
-  		// Basic example: assumes tokenData is populated
-  		if (
-  			this.currentTokenData &&
-  			new Date().getTime() <
-  				this.currentTokenData.issuedAt +
-  					this.currentTokenData.expiresIn * 1000 -
-  					60000
-  		) {
-  			return this.currentTokenData.accessToken
-  		}
-  		// If expired or missing, refreshIfNeeded should be called by the pipeline
-  		return null
-  	}
-
-  	supportsRefresh(): boolean {
-  		return true // Indicate that this manager can refresh tokens
-  	}
-
-  	async refreshIfNeeded(): Promise<boolean> {
-  		// Implement your token refresh logic here
-  		// For example, call your backend to get a new set of tokens
-  		console.log('CustomTokenManager: Attempting to refresh token...')
-  		// const newTokens = await callMyBackendToRefresh(this.currentTokenData?.refreshToken);
-  		// if (newTokens) {
-  		//   this.currentTokenData = newTokens;
-  		//   // Persist new tokens if necessary
-  		//   // await yourAsyncStorage.setItem('myToken', newTokens);
-  		//   console.log('CustomTokenManager: Token refreshed successfully.');
-  		//   return true;
-  		// }
-  		console.log(
-  			'CustomTokenManager: Token refresh failed or not supported in this example.',
-  		)
-  		return false
-  	}
-
-  	// Optional: if you want to handle save/load directly within the manager
-  	// async save(tokenData: TokenData): Promise<void> { /* ... */ }
-  	// async load(): Promise<TokenData | null> { /* ... */ }
-  }
-
-  // Using it with createSchwabAuth:
-  const customManager = new MyCustomTokenManager()
-  const authClient = createSchwabAuth({
-  	strategy: AuthStrategy.ENHANCED,
-  	tokenManager: customManager,
-  	// The EnhancedTokenManager will handle all concurrency protection
-  	// and token lifecycle management.
-  })
-
-  // With EnhancedTokenManager, you don't need additional token management utilities
-  ```
-
-### Cloudflare Workers Compatibility
-
-This library is compatible with Cloudflare Workers and other edge environments.
-The authentication module has been specially optimized to work in serverless
-environments that may not have access to Node.js-specific APIs like `Buffer`.
-
-When using the library in Cloudflare Workers:
-
-1. Use a fixed redirect URI string rather than constructing it at runtime:
-
-   ```javascript
-   // GOOD: Use a fixed string
-   const redirectUri = 'https://your-worker-url.workers.dev/callback'
-
-   // BAD: Don't construct dynamically
-   // const redirectUri = new URL('/callback', c.req.raw.url).href;
-   ```
-
-2. The library automatically handles Base64 encoding for authentication headers
-   in different environments:
-
-   ```javascript
-   // The library will choose the appropriate method:
-   // - btoa() in browser/Cloudflare environments
-   // - Buffer.from().toString('base64') in Node.js environments
-   ```
-
-3. Token exchange and refresh operations use direct HTTP requests that are
-   compatible with all JavaScript environments
-
-#### Example Cloudflare Worker Implementation:
-
-```javascript
-// Example Cloudflare Worker using the Schwab API client
-export default {
-	async fetch(request, env, ctx) {
-		try {
-			const url = new URL(request.url)
-			const path = url.pathname
-
-			// Fixed redirect URI
-			const redirectUri = 'https://your-worker-url.workers.dev/callback'
-
-			if (path === '/login') {
-				// Initialize the auth client
-				const auth = createSchwabAuth({
-					clientId: env.SCHWAB_CLIENT_ID,
-					clientSecret: env.SCHWAB_CLIENT_SECRET,
-					redirectUri,
-				})
-
-				// Generate the authorization URL
-				const { authUrl } = auth.getAuthorizationUrl()
-				return Response.redirect(authUrl, 302)
-			}
-
-			if (path === '/callback') {
-				const code = new URL(request.url).searchParams.get('code')
-
-				const auth = createSchwabAuth({
-					clientId: env.SCHWAB_CLIENT_ID,
-					clientSecret: env.SCHWAB_CLIENT_SECRET,
-					redirectUri,
-				})
-
-				// Exchange the code for tokens
-				const tokenSet = await auth.exchangeCode(code)
-
-				// Create the API client with the authenticated auth client
-				const client = createApiClient({ auth })
-
-				// Now you can make API calls
-				// const accounts = await client.trader.accounts.getAccounts();
-
-				return new Response('Authentication successful!')
-			}
-
-			return new Response('Not found', { status: 404 })
-		} catch (error) {
-			return new Response(`Error: ${error.message}`, { status: 500 })
-		}
-	},
-}
-```
-=======
 ### Basic Setup
 
 ```typescript
@@ -1124,275 +210,22 @@
 - **`getAuthorizationUrl()`**: Generate URL for user login
 - **`exchangeCode(code)`**: Exchange authorization code for tokens
 - **`refresh(refreshToken)`**: Refresh expired access tokens
->>>>>>> 38ebd4c5
 
 ### Refresh Token Expiration
 
 **Important**: Schwab refresh tokens have a hard 7-day expiration limit that
-<<<<<<< HEAD
-**cannot be extended**. This is a security measure **enforced by Schwab's API
-servers**, not a limitation of this library.
-
-When a refresh token expires:
-
-- The refresh operation will throw a `SchwabAuthError` with code `TOKEN_EXPIRED`
-=======
 cannot be extended. This is a security measure enforced by Schwab's API servers.
 
 When a refresh token expires:
 
 - The `refresh()` method will throw a `SchwabAuthError` with code
   `TOKEN_EXPIRED`
->>>>>>> 38ebd4c5
 - The user must complete a full re-authentication flow through Schwab's login
   page
 - There is no way to refresh tokens indefinitely without user interaction
 
 #### Handling Token Expiration
 
-<<<<<<< HEAD
-Your application must be designed to handle the 7-day refresh token expiration.
-Here are recommended strategies:
-
-1. **Proactively Check Expiration**:
-
-   ```typescript
-   if (auth.isRefreshTokenNearingExpiration()) {
-   	// Show a message to the user that they will need to re-authenticate soon
-   	showReauthenticationPrompt(
-   		'Your Schwab session will expire soon. Please re-authenticate to maintain uninterrupted access.',
-   	)
-   }
-   ```
-
-2. **Gracefully Handle Expiration Errors**:
-
-   ```typescript
-   try {
-   	await client.trader.accounts.getAccounts()
-   } catch (error) {
-   	if (
-   		client.errors.isSchwabAuthError(error) &&
-   		error.code === 'TOKEN_EXPIRED'
-   	) {
-   		// Inform the user that their session has expired
-   		showLoginPrompt(
-   			'Your Schwab session has expired. Please log in again to continue.',
-   		)
-   		// Redirect to auth flow
-   		window.location.href = auth.getAuthorizationUrl().authUrl
-   	}
-   }
-   ```
-
-3. **Plan Your Application UX**:
-   - Design your application with the understanding that users will need to
-     re-authenticate weekly
-   - Consider scheduling non-critical operations to avoid interrupting important
-     workflows
-   - Store user preferences and application state independently from
-     authentication state
-
-**Best Practice**: Include clear messaging in your application about the 7-day
-session limit so users understand this is a security feature of Schwab's API,
-not a limitation of your application.
-
-## Error Handling
-
-The Schwab API client provides robust error handling mechanisms to help you
-manage various issues that can occur during API interactions.
-
-### SchwabApiError
-
-Most errors originating from the Schwab API (e.g., invalid requests,
-authentication failures, server errors) are thrown as instances of
-`SchwabApiError`. This error class provides detailed context about the failure:
-
-- `message`: A human-readable error message.
-- `details`: An object often containing the raw error response from Schwab,
-  including specific error codes or descriptions.
-- `originalStatus`: The HTTP status code of the response (e.g., 400, 401, 500).
-- `isRetryable`: A boolean indicating if the error is considered transient and
-  potentially resolvable by retrying the request.
-
-```typescript
-// In your try-catch block
-if (client.errors.isSchwabApiError(error)) {
-	console.error('Schwab API Error:', error.message)
-	console.error('HTTP Status:', error.status)
-	console.error('Response Body:', JSON.stringify(error.body, null, 2))
-	if (error.isRetryable && error.isRetryable()) {
-		console.log(
-			'This error might be retryable. You can safely retry this request.',
-		)
-	}
-} else {
-	console.error('An unexpected error occurred:', error)
-}
-```
-
-### Specialized Error Classes
-
-In addition to the general `SchwabApiError`, the client may throw more
-specialized error classes for specific scenarios, such as:
-
-- `SchwabAuthError`: For errors related to the OAuth authentication process
-  (e.g., failed token exchange).
-- `SchwabRateLimitError`: Specifically for 429 (Too Many Requests) errors.
-- `SchwabGatewayError`: For 502, 503, 504 errors indicating gateway issues.
-- `SchwabTimeoutError`: For network timeouts during requests.
-
-These specialized errors inherit from `SchwabApiError` and can be checked using
-their respective type guards (e.g.,
-`client.errors.isSchwabRateLimitError(error)`).
-
-### Retry Strategies and Middleware
-
-The client incorporates a retry mechanism as part of its default middleware
-pipeline. This is primarily handled by the `withRetry` middleware, which
-automatically retries requests that fail due to common transient issues like
-network errors or specific server-side problems (e.g., 5xx status codes, 429 if
-configured).
-
-You can customize the retry behavior through the `middleware` option in
-`createApiClient`:
-
-```typescript
-const client = createApiClient({
-	// ... other configurations (auth, etc.)
-	middleware: {
-		retry: {
-			maxAttempts: 5, // Total number of attempts (1 initial + 4 retries)
-			maxDelayMs: 60000, // Maximum delay between retries (e.g., 60 seconds)
-			backoffFactor: 2, // Factor by which the delay increases (e.g., 1s, 2s, 4s, ...)
-			initialDelayMs: 1000, // Initial delay before the first retry
-			advanced: {
-				// If true, the client will respect the 'Retry-After' header sent by Schwab for 429 errors.
-				respectRetryAfter: true,
-				// Custom function to determine if an error should be retried.
-				// By default, it retries network errors, 429s, and 5xx errors.
-				shouldRetry: (error, attemptNumber) => {
-					if (
-						client.errors.isSchwabApiError(error) &&
-						error.originalStatus === 503
-					) {
-						return attemptNumber < 3 // Only retry 503 errors twice
-					}
-					// Ensure isSchwabApiError check before accessing properties like isRetryable
-					let defaultShould = false
-					if (client.errors.isSchwabApiError(error)) {
-						defaultShould = client.middlewareHelpers.defaultShouldRetry(
-							error,
-							attemptNumber,
-							{ maxAttempts: 5 },
-						)
-					}
-					return defaultShould
-				},
-			},
-		},
-	},
-})
-```
-
-This configuration allows you to fine-tune aspects like the number of retry
-attempts, delay strategy (exponential backoff), and whether to honor
-`Retry-After` headers, which is particularly important for rate limiting.
-
-### Partial Success (Symbol-Level Errors)
-
-As detailed in the
-[Handling Partial Success in Quote Endpoints](#handling-partial-success-in-quote-endpoints)
-section, errors related to individual symbols within a multi-symbol quote
-request are handled differently. These are not thrown as top-level
-`SchwabApiError`s but are instead embedded in the success response. You should
-use the utility functions provided in `client.marketData.quotes` to identify and
-manage these symbol-specific issues.
-
-### Handling Partial Success in Quote Endpoints
-
-When requesting quotes for multiple symbols (e.g.,
-`client.marketData.quotes.getQuotes({ queryParams: { symbols: ['AAPL', 'INVALID', 'MSFT'] } })`),
-the API might return a partial success (HTTP 200 or 207) if some symbols are
-valid but others are not. In such cases, the response body will contain data for
-valid symbols and error information for invalid ones.
-
-The library provides utility functions to help manage these scenarios, located
-within the `client.marketData.quotes` namespace:
-
-- **`hasSymbolError(responseBody: QuotesResponse, symbol: string): boolean`**:
-  Checks if a specific symbol has an error in the quotes response.
-- **`extractQuoteErrors(responseBody: QuotesResponse): QuoteSymbolError[]`**:
-  Extracts all symbol-level errors from the response.
-
-**Example:**
-
-```typescript
-import {
-	createApiClient,
-	createSchwabAuth,
-	AuthStrategy,
-} from '@sudowealth/schwab-api'
-// Assuming client is already initialized as shown in Quick Start or Usage Examples
-// const client = ...;
-
-async function fetchAndProcessQuotes(client) {
-	try {
-		const response = await client.marketData.quotes.getQuotes({
-			queryParams: { symbols: ['AAPL', 'INVALID_SYMBOL', 'MSFT'] },
-		})
-
-		// The overall request might be successful (e.g. HTTP 200 or 207 Multi-Status)
-		// but individual symbols can have errors.
-		console.log('Raw Response:', JSON.stringify(response, null, 2))
-
-		// Check for errors for a specific symbol
-		if (client.marketData.quotes.hasSymbolError(response, 'INVALID_SYMBOL')) {
-			console.warn('INVALID_SYMBOL has an error in the response.')
-		}
-
-		// Extract all symbol-level errors
-		const errors = client.marketData.quotes.extractQuoteErrors(response)
-		if (errors.length > 0) {
-			console.warn('Errors found for the following symbols:')
-			errors.forEach((error) => {
-				console.warn(
-					`- Symbol: ${error.symbol}, Message: ${error.message}, Code: ${error.code}`,
-				)
-			})
-		}
-
-		// Process valid quotes (filter out those with errors if necessary)
-		const validQuotes = Object.values(response).filter(
-			(quote) =>
-				quote &&
-				typeof quote === 'object' &&
-				quote.assetType &&
-				!client.marketData.quotes.hasSymbolError(response, quote.symbol),
-		)
-		console.log('Valid Quotes:', validQuotes)
-	} catch (error) {
-		// Handle top-level API errors (e.g., network issues, auth problems)
-		if (client.errors.isSchwabApiError(error)) {
-			console.error('Schwab API Error:', error.message, error.details)
-		} else {
-			console.error('An unexpected error occurred:', error)
-		}
-	}
-}
-
-// Example usage (ensure client is initialized with auth)
-// const auth = createSchwabAuth({ strategy: AuthStrategy.STATIC, accessToken: 'YOUR_TOKEN' });
-// const client = createApiClient({ auth });
-// fetchAndProcessQuotes(client);
-```
-
-This allows you to gracefully handle responses where some requested symbols
-could not be processed, while still utilizing the data for the symbols that were
-successful.
-
-## Advanced Configuration
-=======
 ```typescript
 try {
 	const newTokens = await auth.refresh(oldRefreshToken)
@@ -1443,220 +276,9 @@
 	}
 }
 ```
->>>>>>> 38ebd4c5
-
-The `createApiClient` function offers several options for advanced
-customization, including environment settings, custom fetch implementations, and
-middleware configuration.
-
-### Middleware Pipeline
-
-<<<<<<< HEAD
-The client uses a middleware pipeline to handle common tasks like
-authentication, rate limiting, and retries. This pipeline is configurable via
-the `middleware` option in `createApiClient`.
-
-By default, the pipeline includes:
-
-- **Authentication**: Automatically injects the access token into requests.
-- **Rate Limiting**: Handles `429 Too Many Requests` errors (if
-  `respectRetryAfter` is enabled for retries, it often covers this).
-- **Retries**: Implements exponential backoff for transient network errors and
-  specific server-side errors (e.g., `5xx`).
-
-#### Customizing Built-in Middleware
-
-You can customize the behavior of the built-in middleware or disable them
-entirely by passing a configuration object to the `middleware` property.
-
-```typescript
-import {
-	createApiClient,
-	createSchwabAuth,
-	AuthStrategy,
-} from '@sudowealth/schwab-api'
-
-// Assuming auth is configured
-const auth = createSchwabAuth({
-	strategy: AuthStrategy.ENHANCED,
-	accessToken: 'YOUR_TOKEN',
-})
-
-const client = createApiClient({
-	auth,
-	config: { environment: 'PRODUCTION' },
-	middleware: {
-		// Disable rate limiting middleware entirely
-		rateLimit: false,
-		// Customize retry behavior
-		retry: {
-			maxAttempts: 5,
-			maxDelayMs: 30000, // Max delay between retries
-			// Advanced options for more granular control
-			advanced: {
-				shouldRetry: (error, attempt) => {
-					// Custom logic to decide if an error should be retried
-					// For example, only retry on 503 errors
-					if (
-						client.errors.isSchwabApiError(error) &&
-						error.originalStatus === 503
-					) {
-						return true
-					}
-					// Ensure isSchwabApiError check before accessing properties like isRetryable
-					let defaultShould = false
-					if (client.errors.isSchwabApiError(error)) {
-						defaultShould = client.middlewareHelpers.defaultShouldRetry(
-							error,
-							attempt,
-							{ maxAttempts: 5 },
-						)
-					}
-					return defaultShould
-				},
-				getRetryDelayMs: (error, attempt) => {
-					// Custom delay logic
-					return attempt * 1000 // e.g., 1s, 2s, 3s...
-				},
-				respectRetryAfter: true, // Honor Retry-After header from Schwab (recommended)
-			},
-		},
-		// You can also disable token injection if handling auth entirely separately, though not common
-		// tokenInjector: false,
-	},
-})
-
-// Example call
-async function exampleCall() {
-	try {
-		const quotes = await client.marketData.quotes.getQuotes({
-			queryParams: { symbols: ['AAPL'] },
-		})
-		console.log(quotes)
-	} catch (error) {
-		console.error('Failed after custom retries:', error)
-	}
-}
-
-exampleCall()
-```
-
-This approach provides a centralized way to manage middleware aspects. The
-pipeline also automatically uses concurrency-protected token refresh when an
-authentication manager that supports refresh is provided.
-
-## API Reference
-
-### Import Patterns
-
-The Schwab API client provides a single, consistent entry point through the
-`createApiClient` function. This is the recommended way to access all
-functionality:
-
-```typescript
-import { createApiClient } from '@sudowealth/schwab-api'
-
-// Create your API client
-const client = createApiClient({
-	config: { environment: 'SANDBOX' },
-	auth: 'YOUR_ACCESS_TOKEN',
-})
-
-// Access API endpoints through namespaces
-const quotes = await client.marketData.quotes.getQuotes({
-	queryParams: { symbols: ['AAPL', 'MSFT'] },
-})
-```
-
-### Public API Surface
-
-The Schwab API client provides a clear distinction between its public API
-surface (what most developers need) and internal implementation details. The
-following sections document the public API that is stable and recommended for
-use.
-
-### Authentication
-
-- `createSchwabAuth(config)`: Unified authentication factory (recommended)
-  - `config.strategy`: Specify authentication strategy (`AuthStrategy.ENHANCED`)
-  - `config.accessToken`: For static token strategy
-  - `config.tokenManager`: For custom manager strategy
-  - `config.oauthConfig`: For OAuth strategies
-  - Properties of the auth object returned by createSchwabAuth:
-  - `auth.getAuthorizationUrl()`: Generate auth URL
-  - `auth.exchangeCode(code)`: Exchange code for tokens
-  - `auth.refresh()`: Attempt to refresh access token (if manager
-    supportsRefresh)
-  - `auth.onRefresh(callback)`: Register a callback triggered after a successful
-    token refresh.
-  - `auth.isRefreshTokenNearingExpiration()`: Check if refresh token is near
-    expiration (if applicable).
-  - `auth.getTokenData()`: Retrieve the current TokenData (if available).
-
-### API Client Creation
-
-- `createApiClient(options)`: Create a configured API client with all namespaces
-  - `options.config`: Override default configuration
-  - `options.auth`: Authentication configuration (recommended)
-    - Can be a string access token, an object implementing
-      ITokenLifecycleManager, or an AuthFactoryConfig
-    - String tokens are automatically wrapped with EnhancedTokenManager
-  - `options.middleware`: Configure middleware pipeline including rate limits,
-    retries, and additional custom middleware
-
-### Token Management
-
-- `EnhancedTokenManager`: Robust implementation for token lifecycle management
-  that handles authentication, refresh, and concurrency protection
-- `ITokenLifecycleManager`: Interface for token lifecycle management
-
-#### Public Token Utility Functions
-
-- `isTokenLifecycleManager(obj)`: Type guard to check if an object implements
-  the token manager interface
-
-### Public Middleware Components
-
-The library exposes key middleware components that can be used to customize the
-request pipeline:
-
-- `withTokenAuth(tokenManager)`: Add auth headers and auto-refresh
-- `withRateLimit(options)`: Add rate limiting (enabled by default)
-- `withRetry(options)`: Add retry logic with exponential backoff
-
-## Authentication Debugging Tools
-
-The package includes several tools to help diagnose and fix authentication
-issues, particularly "Unauthorized" (401) errors.
-
-### Token Refresh Tracing
-
-For detailed diagnostics of the token refresh process:
-
-```javascript
-const { auth } = require('@sudowealth/schwab-api')
-const { TokenRefreshTracer } = auth
-
-// Configure the tracer
-const tracer = TokenRefreshTracer.getInstance({
-	includeRawResponses: true, // WARNING: Contains sensitive data
-	maxHistorySize: 20,
-})
-
-// Get detailed reports after operations
-const report = tracer.getLatestRefreshReport()
-console.log('Refresh summary:', report.summary)
-```
-
-For more comprehensive documentation on troubleshooting authentication issues,
-see the
-[Token Refresh Troubleshooting Guide](./docs/token-refresh-troubleshooting.md).
 
 ## Development
 
-For information on contributing to the project, running tests, and building the
-library, please see the [CONTRIBUTING.md](./CONTRIBUTING.md) file.
-=======
 - Clone the repository
 - Install dependencies: `npm install`
 - Build: `npm run build`
@@ -1674,7 +296,6 @@
 ```bash
 npm install @sudowealth/schwab-api@beta
 ```
->>>>>>> 38ebd4c5
 
 ## License
 
