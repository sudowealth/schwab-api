import { z } from 'zod'
import { BaseInstrumentSchema } from '../../schemas/base/base-instrument.schema'
<<<<<<< HEAD
import { InstrumentAssetTypeEnum } from '../shared'
=======
>>>>>>> b9afb046

// Enum for projection parameter
export const InstrumentProjectionEnum = z.enum([
        'symbol-search',
        'symbol-regex',
        'desc-search',
        'desc-regex',
        'search',
        'fundamental',
])
export type InstrumentProjectionEnum = z.infer<typeof InstrumentProjectionEnum>

<<<<<<< HEAD
=======
// Enum for AssetType specifically used in market-data/instruments
export const InstrumentAssetTypeEnum = z.enum([
	'BOND',
	'EQUITY',
	'ETF',
	'EXTENDED',
	'FOREX',
	'FUTURE',
	'FUTURE_OPTION',
	'FUNDAMENTAL',
	'INDEX',
	'INDICATOR',
	'MUTUAL_FUND',
	'OPTION',
	'UNKNOWN',
])
export type InstrumentAssetTypeEnum = z.infer<typeof InstrumentAssetTypeEnum>

>>>>>>> b9afb046
// Market-data specific InstrumentInfo Schema that extends the base schema
const InstrumentInfoSchema = BaseInstrumentSchema.pick({
	symbol: true,
	description: true,
	cusip: true,
	exchange: true,
}).extend({
	assetType: InstrumentAssetTypeEnum,
})
type InstrumentInfoSchema = z.infer<typeof InstrumentInfoSchema>

// Schema for Fundamental Data
const FundamentalDataSchema = z.object({
	symbol: z.string(),
	high52: z.number().optional(),
	low52: z.number().optional(),
	dividendAmount: z.number().optional(),
	dividendYield: z.number().optional(),
	dividendDate: z.string().optional(),
	peRatio: z.number().optional(),
	pegRatio: z.number().optional(),
	pbRatio: z.number().optional(),
	pcRatio: z.number().optional(),
	prRatio: z.number().optional(),
	marketCap: z.number().optional(),
	mark: z.number().optional(),
	netChange: z.number().optional(),
	volatility: z.number().optional(),
	beta: z.number().optional(),
	bidPrice: z.number().optional(),
	askPrice: z.number().optional(),
	lastPrice: z.number().optional(),
	openPrice: z.number().optional(),
	closePrice: z.number().optional(),
	netPercentChangeInDouble: z.number().optional(),
	netChangeInDouble: z.number().optional(),
	bidSize: z.number().int().optional(),
	askSize: z.number().int().optional(),
	highPrice: z.number().optional(),
	lowPrice: z.number().optional(),
	lastSize: z.number().int().optional(),
	quoteTimeInLong: z.number().int().optional(),
	tradeTimeInLong: z.number().int().optional(),
	lastTradeTime: z.string().datetime({ offset: true }).optional(),
	grossMarginTTM: z.number().optional(),
	grossMarginMRQ: z.number().optional(),
	netProfitMarginTTM: z.number().optional(),
	netProfitMarginMRQ: z.number().optional(),
	operatingMarginTTM: z.number().optional(),
	operatingMarginMRQ: z.number().optional(),
	revenuePerShareTTM: z.number().optional(),
	revenueTTM: z.number().optional(),
	roa: z.number().optional(),
	roe: z.number().optional(),
	roi: z.number().optional(),
	epsTTM: z.number().optional(),
	epsChangePercentTTM: z.number().optional(),
	epsChangeYear: z.number().optional(),
	epsChangePercentYear: z.number().optional(),
	revChangeYear: z.number().optional(),
	revChangeTTM: z.number().optional(),
	revChangeIn: z.number().optional(),
	sharesOutstanding: z.number().optional(),
	marketCapFloat: z.number().optional(),
	bookValuePerShare: z.number().optional(),
	shortIntToFloat: z.number().optional(),
	shortIntDayToCover: z.number().optional(),
	dividendPayAmount: z.number().optional(),
	dividendGrowthRate3Year: z.number().optional(),
	dividendPayDate: z.string().optional(),
	betaText: z.string().optional(),
	avg10DaysVolume: z.number().int().optional(),
	avg1DayVolume: z.number().int().optional(),
	avg3MonthVolume: z.number().int().optional(),
	avg1YearVolume: z.number().int().optional(),
	vol1DayAvg: z.number().int().optional(),
	vol10DayAvg: z.number().int().optional(),
	vol3MonthAvg: z.number().int().optional(),
	week52HighDate: z.string().optional(),
	week52LowDate: z.string().optional(),
	divYield: z.number().optional(),
	divAmount: z.number().optional(),
	divFreq: z.number().int().optional(),
	divExDate: z.string().optional(),
	corpActionDate: z.string().optional(),
	lastTradingDay: z.string().optional(),
	nextEarningDate: z.string().optional(),
	nextDividendPayDate: z.string().optional(),
	nextDividendDate: z.string().optional(),
	lastDividendDate: z.string().optional(),
	fundStrategy: z.string().optional(),
	fundFamily: z.string().optional(),
	fundLeverage: z.string().optional(),
	fundType: z.string().optional(),
})
export type FundamentalDataSchema = z.infer<typeof FundamentalDataSchema>

// Specific Instrument Types
const FundamentalInstrumentSchema = InstrumentInfoSchema.extend({
	assetType: z.literal(InstrumentAssetTypeEnum.Enum.FUNDAMENTAL),
	fundamental: FundamentalDataSchema,
})
export type FundamentalInstrumentSchema = z.infer<
	typeof FundamentalInstrumentSchema
>

const BondInstrumentSchema = InstrumentInfoSchema.extend({
	assetType: z.literal(InstrumentAssetTypeEnum.Enum.BOND),
	bondFactor: z.string().optional(),
	bondMultiplier: z.string().optional(),
	bondPrice: z.number().optional(),
})
export type BondInstrumentSchema = z.infer<typeof BondInstrumentSchema>

const EquityInstrumentSchema = InstrumentInfoSchema.extend({
	assetType: z.literal(InstrumentAssetTypeEnum.Enum.EQUITY),
})
export type EquityInstrumentSchema = z.infer<typeof EquityInstrumentSchema>

const ETFInstrumentSchema = InstrumentInfoSchema.extend({
	assetType: z.literal(InstrumentAssetTypeEnum.Enum.ETF),
})
export type ETFInstrumentSchema = z.infer<typeof ETFInstrumentSchema>

const ForexInstrumentSchema = InstrumentInfoSchema.extend({
	assetType: z.literal(InstrumentAssetTypeEnum.Enum.FOREX),
})
export type ForexInstrumentSchema = z.infer<typeof ForexInstrumentSchema>

const FutureInstrumentSchema = InstrumentInfoSchema.extend({
	assetType: z.literal(InstrumentAssetTypeEnum.Enum.FUTURE),
})
export type FutureInstrumentSchema = z.infer<typeof FutureInstrumentSchema>

const FutureOptionInstrumentSchema = InstrumentInfoSchema.extend({
	assetType: z.literal(InstrumentAssetTypeEnum.Enum.FUTURE_OPTION),
})
export type FutureOptionInstrumentSchema = z.infer<
	typeof FutureOptionInstrumentSchema
>

const IndexInstrumentSchema = InstrumentInfoSchema.extend({
	assetType: z.literal(InstrumentAssetTypeEnum.Enum.INDEX),
})
export type IndexInstrumentSchema = z.infer<typeof IndexInstrumentSchema>

const IndicatorInstrumentSchema = InstrumentInfoSchema.extend({
	assetType: z.literal(InstrumentAssetTypeEnum.Enum.INDICATOR),
})
export type IndicatorInstrumentSchema = z.infer<
	typeof IndicatorInstrumentSchema
>

const MutualFundInstrumentSchema = InstrumentInfoSchema.extend({
	assetType: z.literal(InstrumentAssetTypeEnum.Enum.MUTUAL_FUND),
})
export type MutualFundInstrumentSchema = z.infer<
	typeof MutualFundInstrumentSchema
>

const OptionInstrumentSchema = InstrumentInfoSchema.extend({
	assetType: z.literal(InstrumentAssetTypeEnum.Enum.OPTION),
})
export type OptionInstrumentSchema = z.infer<typeof OptionInstrumentSchema>

const UnknownInstrumentSchema = InstrumentInfoSchema.extend({
	assetType: z.literal(InstrumentAssetTypeEnum.Enum.UNKNOWN),
})
export type UnknownInstrumentSchema = z.infer<typeof UnknownInstrumentSchema>

const ExtendedInstrumentSchema = InstrumentInfoSchema.extend({
	assetType: z.literal(InstrumentAssetTypeEnum.Enum.EXTENDED),
})
export type ExtendedInstrumentSchema = z.infer<typeof ExtendedInstrumentSchema>

// Discriminated Union for any Instrument type
const InstrumentSchema = z.discriminatedUnion('assetType', [
	FundamentalInstrumentSchema,
	BondInstrumentSchema,
	EquityInstrumentSchema,
	ETFInstrumentSchema,
	ForexInstrumentSchema,
	FutureInstrumentSchema,
	FutureOptionInstrumentSchema,
	IndexInstrumentSchema,
	IndicatorInstrumentSchema,
	MutualFundInstrumentSchema,
	OptionInstrumentSchema,
	UnknownInstrumentSchema,
	ExtendedInstrumentSchema,
])
export type InstrumentSchema = z.infer<typeof InstrumentSchema>

// Request Query Parameters Schema
export const GetInstrumentsRequestQueryParamsSchema = z.object({
	symbol: z.string().describe('Symbol of a security'),
	projection: InstrumentProjectionEnum.describe(
		`Search by: ${InstrumentProjectionEnum.options.join(', ')}`,
	),
})
export type GetInstrumentsRequestQueryParamsSchema = z.infer<
	typeof GetInstrumentsRequestQueryParamsSchema
>

// Response Schema for /instruments
export const InstrumentsResponseSchema = z.object({
	instruments: z.array(InstrumentSchema),
})
export type InstrumentsResponseSchema = z.infer<
	typeof InstrumentsResponseSchema
>

// Request Path Parameters Schema for /instruments/{cusip_id}
export const GetInstrumentByCusipRequestPathParamsSchema = z.object({
	cusip_id: z.string().describe('CUSIP of a security'),
})
export type GetInstrumentByCusipRequestPathParamsSchema = z.infer<
	typeof GetInstrumentByCusipRequestPathParamsSchema
>

// Response Body Schema for /instruments/{cusip_id}
export const GetInstrumentByCusipResponseBodySchema = InstrumentsResponseSchema
export type GetInstrumentByCusipResponseBodySchema = z.infer<
	typeof GetInstrumentByCusipResponseBodySchema
><|MERGE_RESOLUTION|>--- conflicted
+++ resolved
@@ -1,9 +1,6 @@
 import { z } from 'zod'
 import { BaseInstrumentSchema } from '../../schemas/base/base-instrument.schema'
-<<<<<<< HEAD
 import { InstrumentAssetTypeEnum } from '../shared'
-=======
->>>>>>> b9afb046
 
 // Enum for projection parameter
 export const InstrumentProjectionEnum = z.enum([
@@ -16,8 +13,6 @@
 ])
 export type InstrumentProjectionEnum = z.infer<typeof InstrumentProjectionEnum>
 
-<<<<<<< HEAD
-=======
 // Enum for AssetType specifically used in market-data/instruments
 export const InstrumentAssetTypeEnum = z.enum([
 	'BOND',
@@ -36,7 +31,6 @@
 ])
 export type InstrumentAssetTypeEnum = z.infer<typeof InstrumentAssetTypeEnum>
 
->>>>>>> b9afb046
 // Market-data specific InstrumentInfo Schema that extends the base schema
 const InstrumentInfoSchema = BaseInstrumentSchema.pick({
 	symbol: true,
