import { createLogger } from '../utils/secure-logger'

const logger = createLogger('AuthUtils')

/**
 * Default refresh threshold: 5 minutes (300,000 ms)
 * This is the default time before token expiration when a refresh should be triggered
 */
export const DEFAULT_REFRESH_THRESHOLD_MS = 300_000 // 5 minutes

/**
 * Schwab refresh token expiration: 7 days (604,800,000 ms)
 * Schwab refresh tokens expire after 7 days of inactivity
 */
export const REFRESH_TOKEN_EXPIRATION_MS = 604_800_000 // 7 days

/**
 * Schwab refresh token warning threshold: 6 days (518,400,000 ms)
 * We warn about refresh token expiration when it's 6 days old (1 day before expiry)
 */
export const REFRESH_TOKEN_WARNING_THRESHOLD_MS = 518_400_000 // 6 days

/**
 * Sanitize authorization code for Schwab's OAuth requirements
 * This handles any encoding issues that might come up with special characters
 * and ensures base64 padding is correctly handled.
 *
 * Specifically addresses:
 * - Removing invalid base64 characters
 * - Converting from base64url to standard base64 format
 * - Adding proper padding to make length a multiple of 4
 * - Handling URL-encoded characters
 *
 * @param code The authorization code to sanitize
 * @param debug Optional flag to enable debug logging
 * @returns The sanitized authorization code
 */
export function sanitizeAuthCode(code: string, debug: boolean = false): string {
	// First trim any whitespace
	const trimmedCode = code.trim()

	// Only perform URL-decoding while preserving structure
	let processedCode = trimmedCode

	// Handle URL-encoded characters if present
	if (processedCode.includes('%')) {
		try {
			// Selectively handle URL-encoded characters that might appear in codes
			// Only handle specific known URL encodings to preserve structure
			processedCode = processedCode
				.replace(/%40/g, '@') // %40 = @
				.replace(/%7E/g, '~') // %7E = ~
				.replace(/%2B/g, '+') // %2B = +
				.replace(/%2F/g, '/') // %2F = /
				.replace(/%3D/g, '=') // %3D = =
				.replace(/%20/g, ' ') // %20 = space
			// DO NOT modify periods or other structural elements

			if (debug) {
				logger.debug(
					`[sanitizeAuthCode] URL-decoded specific characters: '${trimmedCode.substring(0, 15)}...' => '${processedCode.substring(0, 15)}...'`,
				)
			}
		} catch (e) {
			// If specific URL decoding fails, preserve original code
			logger.error(
				`[sanitizeAuthCode] Error handling URL-encoded characters: ${(e as Error).message}`,
			)
			processedCode = trimmedCode // Revert to original
		}
	}

	if (debug) {
		// Log if the code contains periods for debugging purposes
		if (processedCode.includes('.')) {
			logger.debug(
				`[sanitizeAuthCode] Code contains periods. Format preserved as: ${processedCode
					.split('.')
					.map((segment) => segment.substring(0, 5) + '...')
					.join('.')}`,
			)
		}

		logger.debug(
			`[sanitizeAuthCode] Minimal processing applied, preserving structure: '${processedCode.substring(0, 15)}...'`,
		)
	}

	return processedCode
}

/**
 * Unified method to check if any token is approaching expiration
 * Can be used for both access tokens and refresh tokens with appropriate parameters
 *
 * @param expirationTime The timestamp to check against, or undefined
 * @param thresholdMs Time threshold before expiration to return true
 * @returns True if the token is expiring within the threshold window
 */
export function tokenIsExpiringSoon(
	expirationTime?: number,
	thresholdMs: number = DEFAULT_REFRESH_THRESHOLD_MS,
): boolean {
	if (!expirationTime) return false

	// For standard expiration timestamps (expiresAt), we check if we're within threshold of expiry
	if (expirationTime > Date.now()) {
		return expirationTime <= Date.now() + thresholdMs
	}

	// For creation timestamps (refreshTokenCreatedAt), we check if we've exceeded the threshold
	return Date.now() - expirationTime > thresholdMs
}

/**
 * Safe Base64 decoding using native Node.js Buffer
 * - Handles standard base64 and base64url formats
 * - Provides consistent behavior and error handling
 *
 * @param input The Base64 or Base64URL string to decode
 * @returns The decoded string
 */
export function safeBase64Decode(input: string): string {
	// Try URL-safe base64 first
	try {
		// Convert base64url to standard base64 if needed
		const base64 = input.replace(/-/g, '+').replace(/_/g, '/')

<<<<<<< HEAD
		// Add padding if needed
		let paddedBase64 = base64
		while (paddedBase64.length % 4 !== 0) {
			paddedBase64 += '='
		}

		// Convert base64 string to binary data
		const binaryData = base64js.toByteArray(paddedBase64)

		// Convert binary data to string
		return new TextDecoder().decode(binaryData)
	} catch {
		// Second chance: un-escape %xx sequences, then decode
		try {
			const cleaned = decodeURIComponent(input)
			// Try again with the cleaned input
			const needsUrlDecoding = cleaned.includes('-') || cleaned.includes('_')
			let base64 = cleaned

			if (needsUrlDecoding) {
				base64 = cleaned.replace(/-/g, '+').replace(/_/g, '/')
			}

			let paddedBase64 = base64
			while (paddedBase64.length % 4 !== 0) {
				paddedBase64 += '='
			}

			const binaryData = base64js.toByteArray(paddedBase64)
			return new TextDecoder().decode(binaryData)
		} catch (error) {
			throw new Error(`Base64 decode error: ${(error as Error).message}`)
		}
=======
		// Node.js Buffer handles padding automatically
		return Buffer.from(base64, 'base64').toString('utf-8')
	} catch (error) {
		throw new Error(`Base64 decode error: ${(error as Error).message}`)
>>>>>>> 6cb39f3d
	}
}

/**
 * Safe Base64 encoding using native Node.js Buffer
 * - Encodes strings to base64 with consistent behavior
 * - Supports URL-safe base64 format (base64url)
 * - Enhanced error handling
 *
 * @param input The string to encode
 * @param urlSafe Whether to make the output URL-safe (default: true)
 * @returns The Base64 encoded string
 */
export function safeBase64Encode(input: string, urlSafe = true): string {
	try {
		// Use Node.js Buffer for encoding
		const base64 = Buffer.from(input, 'utf-8').toString('base64')

		// Convert to URL-safe format if requested
		if (urlSafe) {
			return base64.replace(/\+/g, '-').replace(/\//g, '_').replace(/=+$/, '')
		}

		return base64
	} catch (error) {
		throw new Error(`Base64 encode error: ${(error as Error).message}`)
	}
}<|MERGE_RESOLUTION|>--- conflicted
+++ resolved
@@ -123,10 +123,15 @@
 export function safeBase64Decode(input: string): string {
 	// Try URL-safe base64 first
 	try {
-		// Convert base64url to standard base64 if needed
-		const base64 = input.replace(/-/g, '+').replace(/_/g, '/')
+		// First check if we need to convert from base64url to standard base64
+		const needsUrlDecoding = input.includes('-') || input.includes('_')
+		let base64 = input
 
-<<<<<<< HEAD
+		if (needsUrlDecoding) {
+			// Convert base64url to base64 for standard decoding
+			base64 = input.replace(/-/g, '+').replace(/_/g, '/')
+		}
+
 		// Add padding if needed
 		let paddedBase64 = base64
 		while (paddedBase64.length % 4 !== 0) {
@@ -160,12 +165,6 @@
 		} catch (error) {
 			throw new Error(`Base64 decode error: ${(error as Error).message}`)
 		}
-=======
-		// Node.js Buffer handles padding automatically
-		return Buffer.from(base64, 'base64').toString('utf-8')
-	} catch (error) {
-		throw new Error(`Base64 decode error: ${(error as Error).message}`)
->>>>>>> 6cb39f3d
 	}
 }
 
