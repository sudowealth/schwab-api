--- conflicted
+++ resolved
@@ -12,12 +12,6 @@
 import { TokenRefreshCoordinator } from './token-refresh-coordinator'
 import { type TokenRefreshTracer } from './token-refresh-tracer'
 import {
-	validateTokenData,
-	validateTokenDetailed,
-	ensureCompleteTokenData,
-	type TokenValidationResult,
-} from './token-validation'
-import {
 	type TokenData,
 	type RefreshOptions,
 	type AuthClientOptions,
@@ -72,33 +66,10 @@
 		onTokenEvent: TokenPersistenceEventHandler | undefined
 		tracer: TokenRefreshTracer | undefined
 	}
-<<<<<<< HEAD
 	private tokenSet?: TokenSet
 	private pkce?: { verifier: string; challenge: string }
 	private persistence: TokenPersistence
 	private refreshCoordinator: TokenRefreshCoordinator
-=======
-
-	private tokenSet?: SchwabTokenResponse
-
-	// Persistence-related properties (integrated from TokenPersistenceManager)
-	private saveFn?: (tokens: TokenData) => Promise<void>
-	private loadFn?: () => Promise<TokenData | null>
-	private persistenceDebugEnabled: boolean
-	private validateOnLoad: boolean
-	private persistenceEventHandler?: TokenPersistenceEventHandler
-	private lastSavedTokens?: TokenData
-	private lastLoadedTokens?: TokenData
-
-	private tracer: TokenRefreshTracer
-	private refreshCallbacks: Array<(t: TokenData) => void> = []
-	private reconnectionHandlers: Array<() => Promise<void>> = []
-	private isReconnecting: boolean = false
-	private refreshLock: Promise<TokenData> | null = null
->>>>>>> 6cb39f3d
-
-	// Logger instance for secure logging
-	private logger = createLogger('EnhancedTokenManager')
 
 	constructor(options: EnhancedTokenManagerOptions) {
 		const baseIssuerUrl =
@@ -147,286 +118,28 @@
 
 	async getAuthorizationUrl(opts?: {
 		scope?: string[]
-<<<<<<< HEAD
 		state?: string
 	}): Promise<{ authUrl: string; generatedState?: string }> {
 		this.pkce = await generatePkcePair()
 		const state = buildState(opts?.state, this.pkce.verifier)
 		const params = new URLSearchParams({
-=======
-		state?: string // This 'state' is from the calling application (schwab-mcp's AuthRequest)
-	}): Promise<{
-		authUrl: string
-		generatedState?: string // Return the state we constructed so MCP can use it
-	}> {
-		const scope = opts?.scope || this.config.scope
-		const baseIssuerUrl = this.config.issuerBaseUrl
-
-		// Generate PKCE code verifier and challenge using pkce-challenge package
-		const pkce = await pkceChallenge()
-		this.codeVerifierForCurrentFlow = pkce.code_verifier // Store the verifier for later use
-		const codeChallenge = pkce.code_challenge // Get the pre-computed challenge
-
-		if (this.config.debug && this.codeVerifierForCurrentFlow) {
-			this.logger.debug(
-				`PKCE for getAuthUrl: verifier (len ${this.codeVerifierForCurrentFlow.length}), challenge (len ${codeChallenge.length}, starts ${codeChallenge.substring(0, 10)}...)`,
-			)
-		}
-
-		const authParams: Record<string, string> = {
->>>>>>> 6cb39f3d
 			client_id: this.config.clientId,
 			scope: (opts?.scope || this.config.scope).join(' '),
 			response_type: 'code',
 			redirect_uri: this.config.redirectUri,
 			code_challenge: this.pkce.challenge,
 			code_challenge_method: 'S256',
-<<<<<<< HEAD
 			state,
 		})
 		const authUrl = `${this.config.issuerBaseUrl}/oauth/authorize?${params.toString()}`
 		return { authUrl, generatedState: state }
-=======
-		}
-
-		// Construct the state to be sent to Schwab
-		// It will contain the calling app's original state AND our pkce_code_verifier
-		let appSpecificStateData: any = {}
-		if (opts?.state) {
-			try {
-				// First, make sure the state is a valid base64 string
-				let decodedStateString: string
-				try {
-					decodedStateString = safeBase64Decode(opts.state)
-				} catch (decodeError) {
-					if (this.config.debug) {
-						this.logger.warn(
-							`[EnhancedTokenManager] opts.state in getAuthorizationUrl failed base64 decoding: ${(decodeError as Error).message}. Treating as raw string.`,
-						)
-					}
-					// If not base64, just use the raw string
-					decodedStateString = opts.state
-				}
-
-				// Try to parse as JSON
-				try {
-					appSpecificStateData = JSON.parse(decodedStateString)
-					if (this.config.debug) {
-						this.logger.debug(
-							`[EnhancedTokenManager] Successfully parsed opts.state as JSON: ${JSON.stringify(appSpecificStateData).substring(0, 100)}...`,
-						)
-					}
-				} catch (jsonError) {
-					if (this.config.debug) {
-						this.logger.warn(
-							`[EnhancedTokenManager] Decoded state string is not valid JSON. Treating as opaque string. Error: ${(jsonError as Error).message}`,
-						)
-					}
-					// If not JSON, wrap it as a string value
-					appSpecificStateData = { original_app_state: decodedStateString }
-				}
-			} catch (e) {
-				if (this.config.debug) {
-					this.logger.warn(
-						`[EnhancedTokenManager] Failed to process opts.state in getAuthorizationUrl. Treating as opaque string. Original state: ${opts.state}`,
-					)
-				}
-				this.logger.error(
-					'Error processing opts.state in getAuthorizationUrl:',
-					e,
-				)
-				// Fall back to treating it as a raw string
-				appSpecificStateData = { original_app_state: opts.state }
-			}
-		}
-
-		const combinedStateObject = {
-			...appSpecificStateData, // The calling app's state (e.g., oauthReqInfo)
-			pkce_code_verifier: this.codeVerifierForCurrentFlow, // Our PKCE verifier
-		}
-
-		// Create the combined state with more robust base64 encoding
-		let finalStateParamForSchwab: string
-		try {
-			// Use the safe base64 encoding helper
-			finalStateParamForSchwab = safeBase64Encode(
-				JSON.stringify(combinedStateObject),
-			)
-			if (this.config.debug) {
-				this.logger.debug(
-					`[EnhancedTokenManager] Generated state param (len ${finalStateParamForSchwab.length}): ${finalStateParamForSchwab.substring(0, 20)}...`,
-				)
-			}
-		} catch (encodeError) {
-			this.logger.error(
-				`[EnhancedTokenManager] Critical error encoding state: ${(encodeError as Error).message}`,
-			)
-			// Fall back to a simpler approach - encode just the code verifier without user state
-			// This ensures PKCE still works even if we can't include the app state
-			try {
-				const fallbackState = {
-					pkce_code_verifier: this.codeVerifierForCurrentFlow,
-				}
-				finalStateParamForSchwab = safeBase64Encode(
-					JSON.stringify(fallbackState),
-				)
-				this.logger.warn(
-					'[EnhancedTokenManager] Using fallback state encoding (app state discarded due to encoding error)',
-				)
-			} catch (fallbackError) {
-				// If all encoding fails, we're in a bad state but can't do much
-				this.logger.error(
-					`[EnhancedTokenManager] Fatal encoding error for state: ${(fallbackError as Error).message}`,
-				)
-				// Don't include state at all - the exchange will fail but that's better than crashing here
-				finalStateParamForSchwab = ''
-			}
-		}
-
-		// Only add state if we successfully created it
-		if (finalStateParamForSchwab) {
-			authParams.state = finalStateParamForSchwab
-		}
-
-		const authUrl = `${baseIssuerUrl}/oauth/authorize?${new URLSearchParams(authParams).toString()}`
-
-		// Only return generatedState if we successfully created it
-		return {
-			authUrl,
-			...(finalStateParamForSchwab
-				? { generatedState: finalStateParamForSchwab }
-				: {}),
-		}
->>>>>>> 6cb39f3d
-	}
-
-<<<<<<< HEAD
+	}
+
 	async exchangeCode(code: string, stateParam?: string): Promise<TokenSet> {
 		const verifier = stateParam
 			? extractVerifier(stateParam)
 			: this.pkce?.verifier
 		if (!verifier) {
-=======
-	/**
-	 * Exchange an authorization code for tokens
-	 * This method is used after the user completes the authorization flow
-	 * @param code The authorization code received from the OAuth server
-	 * @param stateParam Optional state parameter received in the callback, may contain code_verifier
-	 */
-	async exchangeCode(code: string, stateParam?: string): Promise<TokenData> {
-		if (this.config.debug) {
-			this.logger.debug(
-				`[EnhancedTokenManager.exchangeCode] Received raw authorization code (length: ${code.length}): '${code.substring(0, 15)}...'`,
-			)
-			this.logger.debug(
-				`[EnhancedTokenManager.exchangeCode] Received raw stateParam (length: ${stateParam?.length || 0}): '${stateParam ? stateParam.substring(0, 30) + '...' : 'undefined'}'`,
-			)
-		}
-
-		const sanitizedCode = sanitizeAuthCode(code, this.config.debug)
-		if (this.config.debug) {
-			this.logger.debug(
-				`[EnhancedTokenManager.exchangeCode] Code was sanitized to: '${sanitizedCode.substring(0, 15)}...'`,
-			)
-			this.logger.debug(
-				`[EnhancedTokenManager.exchangeCode] Code length before: ${code.length}, after: ${sanitizedCode.length}`,
-			)
-			this.logger.debug(
-				`[EnhancedTokenManager.exchangeCode] Sanitized code length validation: ${sanitizedCode.length % 4 === 0 ? 'Valid length (multiple of 4)' : 'INVALID length (not a multiple of 4)'}`,
-			)
-		}
-
-		let retrievedCodeVerifier: string | null = null
-
-		if (!stateParam) {
-			this.logger.error(
-				'[EnhancedTokenManager.exchangeCode] CRITICAL: stateParam is missing. PKCE code_verifier cannot be retrieved from state. This will likely lead to token exchange failure.',
-			)
-			// Attempt to use instance-stored verifier as a last resort, though this is less reliable across redirects
-			// if a new ETM instance is created for the callback.
-			if (this.codeVerifierForCurrentFlow) {
-				// Assuming you renamed this.codeVerifier to this.codeVerifierForCurrentFlow
-				this.logger.warn(
-					'[EnhancedTokenManager.exchangeCode] Attempting to use instance-stored codeVerifierForCurrentFlow as fallback due to missing stateParam.',
-				)
-				retrievedCodeVerifier = this.codeVerifierForCurrentFlow
-			}
-		} else {
-			// First, pre-process the stateParam to handle potential URL encoding
-			let processedStateParam = stateParam
-
-			if (this.config.debug) {
-				this.logger.debug(
-					`[EnhancedTokenManager.exchangeCode] Processing stateParam (length: ${stateParam.length}, preview: '${stateParam.substring(0, 30)}...')`,
-				)
-			}
-
-			// Check if the stateParam might be URL-encoded
-			if (stateParam.includes('%')) {
-				try {
-					const decodedStateParam = decodeURIComponent(stateParam)
-					if (this.config.debug) {
-						this.logger.debug(
-							`[EnhancedTokenManager.exchangeCode] State appears to be URL-encoded, decoded to: '${decodedStateParam.substring(0, 30)}...'`,
-						)
-					}
-					processedStateParam = decodedStateParam
-				} catch (e) {
-					this.logger.warn(
-						`[EnhancedTokenManager.exchangeCode] Failed to URL-decode stateParam. Will use as-is. Error: ${(e as Error).message}`,
-					)
-					// Continue with original state param
-				}
-			}
-
-			try {
-				// Use our safe base64 decode function instead of atob
-				const decodedStateString = safeBase64Decode(processedStateParam)
-				if (this.config.debug) {
-					this.logger.debug(
-						`[EnhancedTokenManager.exchangeCode] Decoded state string from base64: '${decodedStateString.substring(0, 100)}...'`,
-					)
-				}
-				const decodedStateObject = JSON.parse(decodedStateString)
-
-				if (decodedStateObject && decodedStateObject.pkce_code_verifier) {
-					retrievedCodeVerifier = decodedStateObject.pkce_code_verifier
-					if (this.config.debug) {
-						this.logger.debug(
-							`[EnhancedTokenManager.exchangeCode] Successfully retrieved pkce_code_verifier from stateParam (length: ${retrievedCodeVerifier?.length}, starts with: ${retrievedCodeVerifier?.substring(0, 10)}...)`,
-						)
-					}
-				} else {
-					this.logger.warn(
-						'[EnhancedTokenManager.exchangeCode] pkce_code_verifier NOT found in decoded stateParam object. Decoded state:',
-						decodedStateObject,
-					)
-				}
-			} catch (e: any) {
-				this.logger.error(
-					`[EnhancedTokenManager.exchangeCode] Failed to decode or parse stateParam: ${e.message}. Raw stateParam was: '${stateParam.substring(0, 50)}...'`,
-				)
-				// Even if state decoding fails, check if this.codeVerifierForCurrentFlow (instance property) was set as a desperate fallback
-				if (this.codeVerifierForCurrentFlow) {
-					this.logger.warn(
-						'[EnhancedTokenManager.exchangeCode] State decoding failed. Attempting to use instance-stored codeVerifierForCurrentFlow as fallback.',
-					)
-					retrievedCodeVerifier = this.codeVerifierForCurrentFlow
-				}
-			}
-		}
-
-		if (!retrievedCodeVerifier) {
-			const errorMessage =
-				'[EnhancedTokenManager.exchangeCode] CRITICAL: No code_verifier available for PKCE token exchange. Cannot proceed with token exchange.'
-			this.logger.error(errorMessage)
-			if (this.config.debug && this.codeVerifierForCurrentFlow) {
-				// This log helps understand if getAuthorizationUrl did set it on the instance
-				this.logger.debug(
-					`[EnhancedTokenManager.exchangeCode] Debug info: this.codeVerifierForCurrentFlow was (len ${this.codeVerifierForCurrentFlow.length}): ${this.codeVerifierForCurrentFlow.substring(0, 10)}...`,
-				)
-			}
->>>>>>> 6cb39f3d
 			throw new SchwabAuthError(
 				AuthErrorCode.PKCE_VERIFIER_MISSING,
 				'PKCE verifier missing',
@@ -437,183 +150,8 @@
 			code: sanitizeAuthCode(code),
 			redirect_uri: this.config.redirectUri,
 			client_id: this.config.clientId,
-<<<<<<< HEAD
 			client_secret: this.config.clientSecret,
 			code_verifier: verifier,
-=======
-			client_secret: this.config.clientSecret, // Schwab requires client_secret for server-side token exchange even with PKCE
-			code_verifier: retrievedCodeVerifier,
-		}
-
-		if (this.config.debug) {
-			const paramsForLog = { ...params }
-			if (paramsForLog.client_secret) paramsForLog.client_secret = '[REDACTED]'
-			if (paramsForLog.code)
-				paramsForLog.code = `${paramsForLog.code.substring(0, 10)}... (len: ${paramsForLog.code.length})`
-			if (paramsForLog.code_verifier)
-				paramsForLog.code_verifier = `${paramsForLog.code_verifier.substring(0, 10)}... (len: ${paramsForLog.code_verifier.length})`
-
-			this.logger.debug(
-				'[EnhancedTokenManager.exchangeCode] Parameters for performDirectTokenExchange:',
-				paramsForLog,
-			)
-		}
-
-		try {
-			const tokenResponseData = await this.performDirectTokenExchange(params)
-
-			const tokenData: TokenData = {
-				accessToken: tokenResponseData.access_token!,
-				refreshToken: tokenResponseData.refresh_token || '',
-				expiresAt: Date.now() + (tokenResponseData.expires_in || 0) * 1000,
-			}
-
-			this.tokenSet = tokenResponseData // Store the raw response
-			await this.persistTokens(tokenData, {
-				operation: 'code_exchange',
-				codeLength: code.length, // Original code length
-				usedPkce: true,
-				timestamp: Date.now(),
-			})
-
-			// Clear the instance verifier after successful use if it was the source
-			// If it came from state, this.codeVerifierForCurrentFlow might be for a *previous* auth attempt if not careful with instance reuse.
-			// It's generally safer to rely on the state-passed verifier for the specific exchange.
-			this.codeVerifierForCurrentFlow = null
-
-			if (this.config.debug) {
-				this.logger.debug(
-					'[EnhancedTokenManager.exchangeCode] Token exchange successful. Access token preview:',
-					`${tokenData.accessToken.substring(0, 8)}...`,
-					`Expires in: ${tokenResponseData.expires_in}s`,
-				)
-			}
-
-			return tokenData
-		} catch (error: any) {
-			this.logger.error(
-				'[EnhancedTokenManager.exchangeCode] Error during performDirectTokenExchange:',
-				error.message || error,
-			)
-			// The error from performDirectTokenExchange might already be well-formatted.
-			// If it's a generic Error, re-wrap it.
-			if (!(error instanceof SchwabAuthError)) {
-				throw this.formatTokenError(
-					// Ensure formatTokenError exists and works
-					error,
-					'Failed to exchange authorization code for tokens during direct exchange.',
-					AuthErrorCode.UNAUTHORIZED, // Default, performDirectTokenExchange might throw more specific
-				)
-			}
-			throw error // Re-throw if already a SchwabAuthError
-		}
-	}
-
-	/**
-	 * Implement the ITokenLifecycleManager interface
-	 */
-
-	/**
-	 * Explicitly initialize the token manager, ensuring tokens are loaded, validated, and refreshed if needed
-	 * @returns Promise<boolean> True if a valid access token is available after initialization, false otherwise
-	 */
-	public async initialize(): Promise<boolean> {
-		if (this.config.debug) {
-			this.logger.debug(
-				'[EnhancedTokenManager.initialize] Explicit initialization called.',
-			)
-		}
-		try {
-			const tokenData = await this.getTokenData() // Triggers load and initial validation
-			if (!tokenData || !tokenData.accessToken) {
-				if (this.config.debug) {
-					this.logger.debug(
-						'[EnhancedTokenManager.initialize] No token data available after getTokenData.',
-					)
-				}
-				return false // No token available
-			}
-
-			if (
-				this.shouldRefreshToken(
-					tokenData.expiresAt,
-					this.config.refreshThresholdMs,
-				)
-			) {
-				if (this.config.debug) {
-					this.logger.debug(
-						'[EnhancedTokenManager.initialize] Token needs refresh.',
-					)
-				}
-				if (!tokenData.refreshToken) {
-					if (this.config.debug) {
-						this.logger.warn(
-							'[EnhancedTokenManager.initialize] Token needs refresh, but no refresh token available. Cannot refresh during init.',
-						)
-					}
-					return false // Cannot refresh, indicate initialization didn't achieve a fully ready state
-				}
-
-				try {
-					if (this.config.debug) {
-						this.logger.debug(
-							'[EnhancedTokenManager.initialize] Attempting refreshIfNeeded due to expiring token.',
-						)
-					}
-					// This internal refreshIfNeeded CAN throw if the refresh token is actually bad.
-					// We want to catch that here so initialize() itself doesn't throw.
-					await this.refreshIfNeeded({
-						refreshToken: tokenData.refreshToken,
-						force: true,
-					})
-
-					// After a refresh attempt, re-fetch tokenData to get the latest state.
-					const refreshedTokenData = await this.getTokenData()
-					const isNowValid = !!(
-						refreshedTokenData &&
-						refreshedTokenData.accessToken &&
-						!this.shouldRefreshToken(refreshedTokenData.expiresAt, 0)
-					)
-					if (this.config.debug) {
-						this.logger.debug(
-							`[EnhancedTokenManager.initialize] Post-refresh check, token is now valid: ${isNowValid}`,
-						)
-					}
-					return isNowValid
-				} catch (refreshError) {
-					// Log the error, but don't let it propagate from initialize()
-					const message =
-						refreshError instanceof Error
-							? refreshError.message
-							: String(refreshError)
-					this.logger.warn(
-						`[EnhancedTokenManager.initialize] Refresh attempt during initialization failed: ${message}`,
-					)
-					if (this.config.debug && refreshError instanceof Error) {
-						this.logger.error(refreshError) // Log full error in debug mode
-					}
-					// Even if refresh failed, check if the *original* tokenData is still usable (e.g., refresh failed due to network, but token not yet hard expired)
-					// However, it's safer to return false, as we couldn't get to a definitively good state.
-					return false
-				}
-			}
-			if (this.config.debug) {
-				this.logger.debug(
-					'[EnhancedTokenManager.initialize] Initialization successful, token is valid and does not need immediate refresh.',
-				)
-			}
-			return true
-		} catch (error) {
-			// Catch errors from the initial getTokenData() or other unexpected issues
-			const message = error instanceof Error ? error.message : String(error)
-			this.logger.error(
-				`[EnhancedTokenManager.initialize] Error during initialization: ${message}`,
-			)
-			if (this.config.debug && error instanceof Error) {
-				this.logger.error(error) // Log full error
-			}
-			return false
->>>>>>> 6cb39f3d
 		}
 		const resp = await this.performDirectTokenExchange(params)
 		const tokenSet: TokenSet = {
@@ -639,84 +177,7 @@
 				expiresAt: loaded.expiresAt || Date.now() + 3600 * 1000,
 			}
 		}
-<<<<<<< HEAD
 		return this.tokenSet || null
-=======
-
-		// If we don't have tokens and there's a load function, try to load from storage
-		if (this.loadFn) {
-			if (this.config.debug) {
-				// Debug log removed
-			}
-
-			try {
-				const loadedTokens = await this.loadTokensFromStorage()
-
-				// If tokens were loaded, validate and potentially refresh them
-				if (loadedTokens) {
-					if (this.config.debug) {
-						// Debug log removed
-					}
-
-					// Store the tokens in memory
-					this.tokenSet = {
-						access_token: loadedTokens.accessToken,
-						refresh_token: loadedTokens.refreshToken,
-						expires_in: 0, // Not used directly
-						token_type: 'bearer',
-					}
-
-					// Check if the tokens need to be refreshed
-					const shouldRefresh = this.shouldRefreshToken(loadedTokens.expiresAt)
-
-					if (shouldRefresh && loadedTokens.refreshToken) {
-						if (this.config.debug) {
-							// Debug log removed
-						}
-
-						try {
-							// Refresh the tokens since they're about to expire
-							await this.refreshIfNeeded({
-								refreshToken: loadedTokens.refreshToken,
-								force: true,
-							})
-
-							// After refresh, get the updated tokens
-							return this.mapToTokenData(this.tokenSet)
-						} catch (e) {
-							// Log the error but don't throw - return the current tokens if still valid
-							if (this.config.debug) {
-								// Warning log removed
-							}
-
-							// If the current tokens are still valid, use them
-							if (
-								loadedTokens.expiresAt &&
-								loadedTokens.expiresAt > Date.now()
-							) {
-								return loadedTokens
-							}
-
-							this.logger.error('No valid tokens available', e)
-
-							// Otherwise, return null to indicate no valid tokens
-							return null
-						}
-					}
-
-					// If refresh not needed, return the loaded tokens
-					return loadedTokens
-				}
-			} catch (error) {
-				// Error loading tokens, return null
-				this.logger.error('Error loading tokens', error)
-				return null
-			}
-		}
-
-		// No tokens available
-		return null
->>>>>>> 6cb39f3d
 	}
 
 	async getAccessToken(): Promise<string | null> {
@@ -750,7 +211,6 @@
 		return refreshed
 	}
 
-<<<<<<< HEAD
 	async refresh(
 		refreshToken: string,
 		options?: { force?: boolean },
@@ -809,344 +269,18 @@
 			refreshToken: '',
 			expiresAt: 0,
 		})
-=======
-	/**
-	 * Register a callback to be notified when tokens are refreshed
-	 */
-	onRefresh(callback: (tokenData: TokenData) => void): void {
-		this.refreshCallbacks.push(callback)
-	}
-
-	/**
-	 * Refresh tokens using a specific refresh token
-	 * This implements the FullAuthClient interface
-	 */
-	async refresh(
-		refreshToken: string,
-		options?: { force?: boolean },
-	): Promise<TokenData> {
-		const tokenData = await this.refreshIfNeeded({
-			refreshToken,
-			force: options?.force,
-		})
-
-		return {
-			accessToken: tokenData.accessToken,
-			refreshToken: tokenData.refreshToken || '',
-			expiresAt: tokenData.expiresAt || 0,
-		}
-	}
-
-	/**
-	 * Register a callback to handle reconnection events
-	 * This is useful for handling token expiration scenarios
-	 */
-	addReconnectionHandler(handler: () => Promise<void>): void {
-		this.reconnectionHandlers.push(handler)
-	}
-
-	/**
-	 * Trigger the reconnection process
-	 * This calls all registered reconnection handlers
-	 */
-	async triggerReconnection(): Promise<void> {
-		// If reconnection is already in progress, return
-		if (this.isReconnecting) {
-			if (this.config.debug) {
-				// Debug log removed
-			}
-			return
-		}
-
-		try {
-			if (this.config.debug) {
-				// Debug log removed
-			}
-
-			// Mark reconnection as in progress
-			this.isReconnecting = true
-
-			// Call all reconnection handlers
-			for (const handler of this.reconnectionHandlers) {
-				try {
-					await handler()
-				} catch (e) {
-					this.logger.error('Error calling reconnection handler', e)
-					if (this.config.debug) {
-						// Warning log removed
-					}
-				}
-			}
-
-			if (this.config.debug) {
-				// Debug log removed
-			}
-		} catch (error) {
-			this.logger.error('Error triggering reconnection', error)
-			if (this.config.debug) {
-				// Error log removed
-			}
-		} finally {
-			// Reset reconnection flag
-			this.isReconnecting = false
-		}
-	}
-
-	/**
-	 * Wait for any ongoing reconnection process to complete
-	 */
-	private async waitForReconnection(): Promise<void> {
-		// Simple polling approach to wait for reconnection to complete
-		while (this.isReconnecting) {
-			await new Promise((resolve) => setTimeout(resolve, 100))
-		}
-	}
-
-	/**
-	 * Check if a token needs to be refreshed
-	 */
-	private shouldRefreshToken(
-		expiresAt?: number,
-		thresholdMs?: number,
-	): boolean {
-		if (!expiresAt) {
-			return true
-		}
-
-		// Use provided threshold or default
-		const refreshThreshold = thresholdMs ?? this.config.refreshThresholdMs
-		const now = Date.now()
-		return expiresAt <= now + refreshThreshold
-	}
-
-	/**
-	 * Map OIDC token response to our TokenData format
-	 */
-	private mapToTokenData(tokenSet?: SchwabTokenResponse): TokenData | null {
-		if (!tokenSet || !tokenSet.access_token) {
-			return null
-		}
-
-		// Calculate expiration time in milliseconds
-		const expiresAtMs = Date.now() + (tokenSet.expires_in || 0) * 1000
-
-		return {
-			accessToken: tokenSet.access_token,
-			refreshToken: tokenSet.refresh_token || '',
-			expiresAt: expiresAtMs,
-		}
-	}
-
-	/**
-	 * Load tokens from persistent storage
-	 */
-	private async loadTokensFromStorage(): Promise<TokenData | null> {
-		try {
-			if (!this.loadFn) {
-				return null
-			}
-
-			const tokens = await this.loadFn()
-			if (!tokens) {
-				// No tokens available
-				this.logPersistenceEvent('No tokens found in storage')
-				return null
-			}
-
-			// Track loaded tokens for event handling
-			this.lastLoadedTokens = {
-				accessToken: tokens.accessToken,
-				refreshToken: tokens.refreshToken,
-				expiresAt: tokens.expiresAt,
-			}
-
-			// Notify about token load success
-			this.dispatchTokenEvent(
-				TokenPersistenceEvent.TOKEN_LOADED,
-				this.lastLoadedTokens,
-			)
-
-			// Optional validation if enabled
-			if (this.validateOnLoad) {
-				const isValid = this.validateTokens(tokens)
-				if (!isValid) {
-					// Tokens failed validation
-					this.dispatchTokenEvent(
-						TokenPersistenceEvent.TOKEN_VALIDATION_FAILED,
-						this.lastLoadedTokens,
-					)
-					return null
-				}
-
-				// Tokens are valid
-				this.dispatchTokenEvent(
-					TokenPersistenceEvent.TOKEN_VALIDATED,
-					this.lastLoadedTokens,
-				)
-			}
-
-			return this.lastLoadedTokens
-		} catch (error) {
-			// Handle load error
-			this.dispatchTokenEvent(
-				TokenPersistenceEvent.TOKEN_LOAD_FAILED,
-				{ accessToken: '', refreshToken: '', expiresAt: 0 },
-				{ error },
-			)
-			// Wrap and rethrow as SchwabAuthError
-			throw new SchwabAuthError(
-				AuthErrorCode.TOKEN_PERSISTENCE_LOAD_FAILED,
-				error instanceof Error
-					? error.message
-					: 'Failed to load tokens from storage',
-				undefined, // No HTTP status for this internal error
-				{ originalError: error },
-			)
-		}
-	}
-
-	/**
-	 * Persist tokens to storage
-	 * @param tokens The token set to persist
-	 * @param metadata Optional metadata about the persistence operation
-	 */
-	private async persistTokens(
-		tokens: TokenData,
-		metadata?: Record<string, any>,
-	): Promise<void> {
-		try {
-			if (!this.saveFn) {
-				return
-			}
-
-			// Validate tokens before saving
-			const isValid = this.validateTokens(tokens)
-			if (!isValid) {
-				throw new SchwabAuthError(
-					AuthErrorCode.TOKEN_VALIDATION_ERROR,
-					'Invalid tokens, refusing to save to persistence.',
-				)
-			}
-
-			// Track tokens being saved
-			this.lastSavedTokens = {
-				accessToken: tokens.accessToken,
-				refreshToken: tokens.refreshToken,
-				expiresAt: tokens.expiresAt,
-			}
-
-			// Save tokens
-			await this.saveFn(tokens)
-
-			// Notify of successful save with metadata
-			this.dispatchTokenEvent(
-				TokenPersistenceEvent.TOKEN_SAVED,
-				this.lastSavedTokens,
-				metadata,
-			)
-		} catch (error) {
-			// Handle save error
-			this.dispatchTokenEvent(
-				TokenPersistenceEvent.TOKEN_SAVE_FAILED,
-				this.lastSavedTokens || {
-					accessToken: '',
-					refreshToken: '',
-					expiresAt: 0,
-				},
-				{ error },
-			)
-
-			// Rethrow to signal failure
-			throw error
-		}
-	}
-
-	/**
-	 * Validate tokens to ensure they meet basic requirements
-	 */
-	private validateTokens(tokens: TokenData): boolean {
-		return validateTokenData(tokens)
-	}
-
-	/**
-	 * Clear all tokens from memory and storage
-	 */
-	async clearTokens(): Promise<void> {
-		// Clear in-memory tokens
-		this.tokenSet = undefined
-
-		// Clear persistent storage if available
-		if (this.saveFn) {
-			try {
-				await this.saveFn({
-					accessToken: '',
-					refreshToken: '',
-					expiresAt: 0,
-				})
-			} catch (error) {
-				this.logger.error('Error clearing tokens', error)
-			}
-		}
-
-		if (this.config.debug) {
-			// Debug log removed
-		}
-	}
-
-	/**
-	 * Manually save tokens
-	 * @param tokens The token set to save
-	 * @param metadata Optional metadata about the save operation
-	 */
-	public async saveTokens(
-		tokens: Partial<TokenData>,
-		metadata?: Record<string, any>,
-	): Promise<void> {
-		// Create a valid TokenData from the partial input
-		const tokenData = ensureCompleteTokenData(tokens)
-
-		// Store in memory
-		this.tokenSet = {
-			access_token: tokenData.accessToken,
-			refresh_token: tokenData.refreshToken,
-			expires_in: Math.floor((tokenData.expiresAt - Date.now()) / 1000),
-			token_type: 'bearer',
-		}
-
-		// Persist to storage if available
-		if (this.saveFn) {
-			await this.persistTokens(tokenData, metadata)
-		}
->>>>>>> 6cb39f3d
 	}
 
 	addReconnectionHandler(_handler: () => Promise<void>): void {
 		// no-op in simplified refactor
 	}
 
-<<<<<<< HEAD
 	async triggerReconnection(): Promise<void> {
 		// no-op in simplified refactor
-=======
-	/**
-	 * Dispatch token lifecycle events
-	 */
-	private dispatchTokenEvent(
-		event: TokenPersistenceEvent,
-		data: TokenData,
-		metadata?: Record<string, any>,
-	): void {
-		try {
-			this.persistenceEventHandler?.(event, data, metadata)
-		} catch (error) {
-			this.logger.error('Error dispatching token event', error)
-		}
->>>>>>> 6cb39f3d
 	}
 
 	private async performDirectTokenRefresh(
 		refreshToken: string,
-<<<<<<< HEAD
 	): Promise<TokenSet> {
 		const params = {
 			grant_type: 'refresh_token',
@@ -1159,55 +293,6 @@
 			accessToken: resp.access_token!,
 			refreshToken: resp.refresh_token || refreshToken,
 			expiresAt: Date.now() + (resp.expires_in || 0) * 1000,
-=======
-	): Promise<SchwabTokenResponse> {
-		try {
-			// Check if the refresh token needs URL encoding
-			// Schwab refresh tokens often include special characters that require encoding
-			if (
-				refreshToken.includes('+') ||
-				refreshToken.includes('/') ||
-				refreshToken.includes('=')
-			) {
-				if (this.config.debug) {
-					// Debug log removed
-				}
-
-				// Some tokens may be base64 encoded
-				try {
-					// Attempt to decode to check format
-					const decoded = safeBase64Decode(refreshToken)
-					if (decoded && decoded.length > 0) {
-						// Token appears to be valid base64 encoded
-						// No need to re-encode
-					}
-				} catch (e) {
-					this.logger.error('Error decoding refresh token', e)
-					// Error during safe base64 decode implies not valid base64, may need encoding
-					if (this.config.debug) {
-						// Error log removed
-					}
-				}
-			}
-
-			// Prepare the refresh token request
-			const params = {
-				grant_type: 'refresh_token',
-				refresh_token: refreshToken,
-				client_id: this.config.clientId,
-				client_secret: this.config.clientSecret,
-			}
-
-			// Perform the token exchange
-			return await this.performDirectTokenExchange(params)
-		} catch (error) {
-			// Rethrow with enhanced context
-			throw this.formatTokenError(
-				error,
-				'Failed to refresh token',
-				AuthErrorCode.TOKEN_EXPIRED,
-			)
->>>>>>> 6cb39f3d
 		}
 	}
 
@@ -1220,199 +305,11 @@
 			'Content-Type': 'application/x-www-form-urlencoded',
 		}
 		if (params.client_id && params.client_secret) {
-<<<<<<< HEAD
 			headers.Authorization =
 				'Basic ' +
 				Buffer.from(`${params.client_id}:${params.client_secret}`).toString(
 					'base64',
 				)
-=======
-			try {
-				// Create Basic Auth header
-				const credentials = `${params.client_id}:${params.client_secret}`
-				let authHeader: string
-
-				if (typeof Buffer !== 'undefined') {
-					// Node.js environment
-					if (this.config.debug) {
-						// Debug log removed
-					}
-					authHeader = `Basic ${Buffer.from(credentials).toString('base64')}`
-				} else {
-					// Browser environment
-					authHeader = `Basic ${btoa(credentials)}`
-				}
-
-				headers.Authorization = authHeader
-			} catch (e) {
-				this.logger.error('Error creating Basic Auth header', e)
-				if (this.config.debug) {
-					// Error log removed
-				}
-				// Fall back to sending credentials in body
-			}
-		}
-
-		// Get the token endpoint from the OIDC configuration
-		const tokenEndpoint = `${this.config.issuerBaseUrl}/oauth/token`
-
-		if (!tokenEndpoint) {
-			throw new SchwabAuthError(
-				AuthErrorCode.TOKEN_ENDPOINT_CONFIG_ERROR,
-				'Token endpoint not available in OIDC configuration',
-			)
-		}
-
-		// Log request details when debug is enabled
-		if (this.config.debug) {
-			const redactedFormDataLog = new URLSearchParams()
-			formData.forEach((value, key) => {
-				if (key === 'client_secret') {
-					redactedFormDataLog.append(key, '[REDACTED]')
-				} else if (key === 'code') {
-					// For code, show a portion to help with debugging
-					const codePreview = value.substring(0, 10) + '...'
-					redactedFormDataLog.append(key, codePreview)
-
-					// Add code-specific diagnostics
-					this.logger.debug(`[EnhancedTokenManager] Auth code diagnostics:`)
-					this.logger.debug(`  - Length: ${value.length}`)
-					this.logger.debug(`  - Preview: ${codePreview}`)
-					this.logger.debug(
-						`  - Contains special chars: ${/[+/=@.]/g.test(value)}`,
-					)
-					this.logger.debug(
-						`  - URL encoding check: ${encodeURIComponent(value) !== value ? 'Might need URL encoding' : 'Already encoded or no special chars'}`,
-					)
-				} else {
-					redactedFormDataLog.append(key, value)
-				}
-			})
-			const redactedHeaders = { ...headers }
-			if (redactedHeaders.Authorization)
-				redactedHeaders.Authorization = 'Basic [REDACTED]'
-
-			this.logger.debug(
-				`[EnhancedTokenManager] Performing direct token exchange.`,
-			)
-			this.logger.debug(`  Endpoint: ${tokenEndpoint}`)
-			this.logger.debug(`  Method: POST`)
-			this.logger.debug(`  Headers: ${JSON.stringify(redactedHeaders)}`)
-			this.logger.debug(`  Body: ${redactedFormDataLog.toString()}`)
-		}
-
-		// Make the token request with properly bound fetch to avoid "Illegal invocation" errors
-		// We need to ensure fetch is bound correctly regardless of whether it's the global fetch or custom fetch
-		let fetchFn: typeof fetch
-
-		// Handle different ways fetch might be provided
-		if (this.config.fetch === globalThis.fetch) {
-			// Using the global fetch directly - bind to globalThis
-			fetchFn = globalThis.fetch.bind(globalThis)
-		} else if (typeof this.config.fetch === 'function') {
-			// Using a custom fetch function - still needs binding to globalThis to avoid illegal invocation
-			fetchFn = this.config.fetch.bind(globalThis)
-		} else {
-			// Fallback to global fetch in case something went wrong with config
-			fetchFn = globalThis.fetch.bind(globalThis)
-		}
-
-		// Only perform URL-decoding while preserving structure for authorization code
-		if (
-			formData.get('grant_type') === 'authorization_code' &&
-			formData.has('code')
-		) {
-			const originalCode = formData.get('code') || ''
-			let processedCode = originalCode
-
-			// Only URL-decode specific encoded characters if present
-			if (processedCode.includes('%')) {
-				try {
-					// Only handle specific known URL encodings to preserve structure
-					processedCode = processedCode
-						.replace(/%40/g, '@') // %40 = @
-						.replace(/%7E/g, '~') // %7E = ~
-						.replace(/%2B/g, '+') // %2B = +
-						.replace(/%2F/g, '/') // %2F = /
-						.replace(/%3D/g, '=') // %3D = =
-						.replace(/%20/g, ' ') // %20 = space
-					// DO NOT modify periods (%2E) or other structural elements
-
-					if (this.config.debug) {
-						this.logger.debug(
-							`[EnhancedTokenManager.performDirectTokenExchange] URL-decoded specific characters: '${originalCode.substring(0, 15)}...' => '${processedCode.substring(0, 15)}...'`,
-						)
-					}
-				} catch (e) {
-					// If specific URL decoding fails, preserve original code
-					this.logger.error(
-						`[EnhancedTokenManager.performDirectTokenExchange] Error handling URL-encoded characters: ${(e as Error).message}`,
-					)
-					processedCode = originalCode // Revert to original
-				}
-
-				// Apply the changes if we made any
-				if (processedCode !== originalCode) {
-					formData.set('code', processedCode)
-
-					if (this.config.debug) {
-						this.logger.debug(
-							`[EnhancedTokenManager.performDirectTokenExchange] Updated code with minimal URL-decoding while preserving structure`,
-						)
-					}
-				}
-			}
-
-			if (this.config.debug) {
-				// Add some debugging info about the format for troubleshooting
-				if (processedCode.includes('.')) {
-					this.logger.debug(
-						`[EnhancedTokenManager.performDirectTokenExchange] Authorization code contains periods. Format preserved as: ${processedCode
-							.split('.')
-							.map((segment) => segment.substring(0, 5) + '...')
-							.join('.')}`,
-					)
-				}
-
-				this.logger.debug(
-					`[EnhancedTokenManager.performDirectTokenExchange] Final authorization code (with minimal processing): '${processedCode.substring(0, 15)}...'`,
-				)
-			}
-		}
-
-		// Additional debug logging before making the request
-		if (this.config.debug) {
-			this.logger.debug(
-				`[EnhancedTokenManager.performDirectTokenExchange] Making token request...`,
-			)
-			this.logger.debug(
-				`[EnhancedTokenManager.performDirectTokenExchange] Request body length: ${formData.toString().length}`,
-			)
-
-			// Inspect grant_type and code specifically for debugging code exchange issues
-			if (
-				formData.get('grant_type') === 'authorization_code' &&
-				formData.has('code')
-			) {
-				const code = formData.get('code')
-				this.logger.debug(
-					`[EnhancedTokenManager.performDirectTokenExchange] Code in request: length=${code?.length}, code=${code?.toString().substring(0, 15)}...`,
-				)
-				this.logger.debug(
-					`[EnhancedTokenManager.performDirectTokenExchange] Code validation: length is ${code?.length && code.length % 4 === 0 ? 'valid (multiple of 4)' : 'INVALID (not a multiple of 4)'}`,
-				)
-				this.logger.debug(
-					`[EnhancedTokenManager.performDirectTokenExchange] Is valid Base64 format: ${/^[A-Za-z0-9+/]*={0,2}$/.test(code || '') ? 'YES' : 'NO'}`,
-				)
-			}
-
-			if (formData.has('code_verifier')) {
-				const verifier = formData.get('code_verifier')
-				this.logger.debug(
-					`[EnhancedTokenManager.performDirectTokenExchange] Code verifier in request: length=${verifier?.length}, starts with=${verifier?.toString().substring(0, 10)}...`,
-				)
-			}
->>>>>>> 6cb39f3d
 		}
 		const tokenEndpoint = `${this.config.issuerBaseUrl}/oauth/token`
 		const resp = await this.config.fetch(tokenEndpoint, {
@@ -1420,469 +317,13 @@
 			headers,
 			body: formData.toString(),
 		})
-<<<<<<< HEAD
 		if (!resp.ok) {
-=======
-
-		// Parse the response
-		if (response.ok) {
-			return await response.json()
-		} else {
-			// Handle error response with improved error capture
-			let errorBodyContent: string = 'Could not read error response body.'
-			let parsedErrorJson: any
-			try {
-				const errorResponseClone = response.clone() // Clone before reading
-				errorBodyContent = await errorResponseClone.text() // Get raw text first
-				try {
-					parsedErrorJson = JSON.parse(errorBodyContent)
-				} catch (e) {
-					// Not JSON, errorBodyContent already has the text
-
-					this.logger.error(
-						'[EnhancedTokenManager] Failed to parse error response body:',
-						e,
-					)
-				}
-			} catch (readError: any) {
-				this.logger.error(
-					'[EnhancedTokenManager] Fatal: Failed to read error response body:',
-					readError.message || readError,
-				)
-			}
-
-			if (this.config.debug) {
-				this.logger.error(
-					`[EnhancedTokenManager] Token exchange HTTP error ${response.status}. Full Response Body: ${errorBodyContent}`,
-				)
-			}
-
-			// Map OAuth error responses to specific AuthErrorCodes
-			let authErrorCode = AuthErrorCode.UNKNOWN
-			const oauthError = parsedErrorJson?.error
-			const errorDetail =
-				parsedErrorJson?.error_description ||
-				parsedErrorJson?.error ||
-				errorBodyContent ||
-				response.statusText
-
-			if (oauthError === 'invalid_grant') {
-				authErrorCode = AuthErrorCode.INVALID_CODE
-			} else if (oauthError === 'invalid_client') {
-				authErrorCode = AuthErrorCode.UNAUTHORIZED
-			} else if (oauthError === 'invalid_request') {
-				authErrorCode = AuthErrorCode.INVALID_CODE
-			} else if (response.status === 401) {
-				authErrorCode = AuthErrorCode.UNAUTHORIZED
-			} else if (response.status === 400) {
-				authErrorCode = AuthErrorCode.INVALID_CODE
-			}
-
->>>>>>> 6cb39f3d
 			throw new SchwabAuthError(
 				AuthErrorCode.UNAUTHORIZED,
 				`Token request failed: ${resp.statusText}`,
 				resp.status,
 			)
 		}
-<<<<<<< HEAD
 		return (await resp.json()) as SchwabTokenResponse
-=======
-	}
-
-	// Using the unified safeBase64Decode and safeBase64Encode functions from auth-utils.ts
-
-	/**
-	 * PKCE functionality is now handled by the pkce-challenge package
-	 *
-	 * The package handles:
-	 * 1. Generating a cryptographically random code verifier
-	 * 2. Computing the code challenge using SHA-256 hashing
-	 * 3. Proper base64url encoding of both values
-	 */
-
-	/**
-	 * Handle token refresh with auto-reconnection
-	 */
-	private async handleTokenRefreshWithReconnection(
-		error: unknown,
-		_refreshToken: string,
-	): Promise<TokenData> {
-		if (!this.config.autoReconnect) {
-			// Auto-reconnect is disabled, just throw the error
-			throw error
-		}
-
-		if (this.config.debug) {
-			// Debug log removed
-		}
-
-		// Check if we need to trigger reconnection
-		const isAuthError =
-			error instanceof SchwabAuthError &&
-			(error.code === AuthErrorCode.TOKEN_EXPIRED ||
-				error.code === AuthErrorCode.REFRESH_NEEDED)
-
-		if (isAuthError) {
-			// Try to load tokens from storage first
-			const loadedTokens = await this.loadTokensFromStorage()
-			if (!loadedTokens || !loadedTokens.refreshToken) {
-				if (this.config.debug) {
-					// Debug log removed
-				}
-				// No tokens available, trigger reconnection
-				await this.triggerReconnection()
-				throw error
-			}
-
-			// Try with the loaded refresh token
-			try {
-				if (this.config.debug) {
-					// Debug log removed
-				}
-
-				// Force refresh with the loaded token
-				const result = await this.doRefreshWithRetry(
-					loadedTokens.refreshToken,
-					true,
-				)
-
-				if (this.config.debug) {
-					// Debug log removed
-				}
-
-				return result
-			} catch (refreshError) {
-				if (this.config.debug) {
-					// Warning log removed
-				}
-
-				// If refresh fails, check if we have a valid access token
-				if (loadedTokens.expiresAt && loadedTokens.expiresAt > Date.now()) {
-					// The access token is still valid, use it
-					return loadedTokens
-				}
-
-				// No refresh token or expired tokens, trigger reconnection
-				await this.triggerReconnection()
-				throw refreshError
-			}
-		}
-
-		// For other errors, just throw
-		throw error
-	}
-
-	/**
-	 * Perform a token refresh with retry logic
-	 */
-	private async doRefreshWithRetry(
-		refreshToken: string,
-		_force: boolean = false,
-	): Promise<TokenData> {
-		let lastError: unknown
-		let attempt = 0
-
-		// Try up to maxRetryAttempts times
-		while (attempt < this.config.maxRetryAttempts) {
-			try {
-				// Log retry attempt
-				if (attempt > 0 && this.config.debug) {
-					// Debug log removed
-				}
-
-				// Perform the actual token refresh
-				const response = await this.performDirectTokenRefresh(refreshToken)
-
-				// Create a TokenData from the response
-				const tokenData: TokenData = {
-					accessToken: response.access_token!,
-					refreshToken: response.refresh_token || refreshToken, // Use old refresh token if not returned
-					expiresAt: Date.now() + (response.expires_in || 0) * 1000,
-				}
-
-				// Update the token in memory
-				this.tokenSet = response as SchwabTokenResponse
-
-				// Persist the tokens if storage is available with refresh metadata
-				await this.persistTokens(tokenData, {
-					operation: 'refresh',
-					attempt: attempt + 1,
-					success: true,
-					refreshId: this.config.traceOperations
-						? this.tracer.startRefreshTrace()
-						: undefined,
-					timestamp: Date.now(),
-				})
-
-				// Log success
-				if (this.config.debug) {
-					// Debug log removed
-				}
-
-				// Notify listeners
-				this.notifyRefreshListeners(tokenData)
-
-				// Return the token data
-				return {
-					accessToken: tokenData.accessToken,
-					refreshToken: tokenData.refreshToken,
-					expiresAt: tokenData.expiresAt,
-				}
-			} catch (error) {
-				lastError = error
-
-				// Check if the error is retryable
-				if (!this.isRetryableError(error)) {
-					// Non-retryable errors should be handled immediately
-					if (this.config.debug) {
-						// Debug log removed
-					}
-					break
-				}
-
-				// Increment attempt counter
-				attempt++
-
-				// If we have more attempts, wait before retrying
-				if (attempt < this.config.maxRetryAttempts) {
-					// Calculate delay with optional exponential backoff
-					const delay = this.calculateRetryDelay(attempt)
-
-					if (this.config.debug) {
-						// Debug log removed
-					}
-
-					// Wait for the calculated delay
-					await new Promise((resolve) => setTimeout(resolve, delay))
-				}
-			}
-		}
-
-		// If we got here, all attempts failed, try auto-reconnection
-		return this.handleTokenRefreshWithReconnection(lastError!, refreshToken)
-	}
-
-	/**
-	 * Determine if an error is retryable
-	 */
-	private isRetryableError(error: unknown): boolean {
-		// Network-related errors are retryable
-		if (
-			error instanceof TypeError &&
-			(error.message.includes('network') ||
-				error.message.includes('connection') ||
-				error.message.includes('abort'))
-		) {
-			return true
-		}
-
-		// Server errors (5xx) are retryable
-		if (error instanceof Error && 'status' in error) {
-			const status = (error as any).status
-			if (typeof status === 'number' && status >= 500 && status < 600) {
-				return true
-			}
-		}
-
-		// Rate limit errors (429) are retryable
-		if (error instanceof Error && 'status' in error) {
-			const status = (error as any).status
-			if (typeof status === 'number' && status === 429) {
-				return true
-			}
-		}
-
-		// Specific token error messages that might be retryable
-		if (
-			error instanceof Error &&
-			(error.message.includes('timeout') ||
-				error.message.includes('temporary') ||
-				error.message.includes('service unavailable'))
-		) {
-			return true
-		}
-
-		// Authentication errors are generally not retryable
-		if (error instanceof SchwabAuthError) {
-			if (this.config.debug) {
-				// Debug log removed
-			}
-			return false
-		}
-
-		// Unknown errors - allow retry as a fallback
-		if (this.config.debug) {
-			// Debug log removed
-		}
-		return true
-	}
-
-	/**
-	 * Calculate the delay before the next retry attempt
-	 */
-	private calculateRetryDelay(attempt: number): number {
-		const { initialRetryDelayMs, maxRetryDelayMs, useExponentialBackoff } =
-			this.config
-
-		if (useExponentialBackoff) {
-			// Exponential backoff: initialDelay * 2^attempt
-			const delay = initialRetryDelayMs * Math.pow(2, attempt)
-			// Cap at maxRetryDelayMs
-			return Math.min(delay, maxRetryDelayMs)
-		} else {
-			// Linear backoff: initialDelay * attempt
-			const delay = initialRetryDelayMs * (attempt + 1)
-			// Cap at maxRetryDelayMs
-			return Math.min(delay, maxRetryDelayMs)
-		}
-	}
-
-	/**
-	 * Format token-related errors for consistent handling
-	 */
-	private formatTokenError(
-		error: unknown,
-		defaultMessage: string,
-		code: AuthErrorCode,
-	): SchwabAuthError {
-		if (error instanceof SchwabAuthError) {
-			return error
-		}
-
-		let message = defaultMessage
-		let status: number | undefined
-
-		if (error instanceof Error) {
-			message = error.message
-
-			if ('status' in error && typeof (error as any).status === 'number') {
-				status = (error as any).status
-			}
-		}
-
-		return new SchwabAuthError(code, message, status, {
-			originalError: error,
-		})
-	}
-
-	/**
-	 * Notify all registered refresh listeners
-	 */
-	private notifyRefreshListeners(tokenData: TokenData): void {
-		const failedCallbacks: Array<{ index: number; error: unknown }> = []
-
-		for (let i = 0; i < this.refreshCallbacks.length; i++) {
-			const callback = this.refreshCallbacks[i]
-			try {
-				callback?.(tokenData)
-			} catch (callbackError) {
-				// Collect errors but don't throw
-				failedCallbacks.push({
-					index: i,
-					error: callbackError,
-				})
-			}
-		}
-
-		// Log any callback errors
-		if (failedCallbacks.length > 0 && this.config.debug) {
-			// Warning log removed
-		}
-	}
-
-	/**
-	 * Generate a comprehensive token status report
-	 * This combines information about current tokens, validation status, and refresh history
-	 */
-	async generateTokenReport(): Promise<{
-		currentTokens: TokenData | null
-		lastSavedTokens: TokenData | undefined
-		lastLoadedTokens: TokenData | undefined
-		tokenValidation: {
-			valid: boolean
-			reason?: string
-			canRefresh?: boolean
-			isExpiring?: boolean
-			expiresInSeconds?: number
-			format?: { isValid: boolean; issues?: string[] }
-		} | null
-		refreshHistory: any // From TokenRefreshTracer's report output
-	}> {
-		// Get current token state
-		const currentTokens = await this.getTokenData()
-
-		// Get token validation if tokens exist
-		// validateToken is a hypothetical method based on existing validation logic
-		const tokenValidation = currentTokens
-			? this.validateTokenReport(currentTokens)
-			: null
-
-		return {
-			currentTokens,
-			lastSavedTokens: this.lastSavedTokens,
-			lastLoadedTokens: this.lastLoadedTokens,
-			tokenValidation,
-			refreshHistory: this.tracer.getLatestRefreshReport(),
-		}
-	}
-
-	/**
-	 * Get diagnostics information about the current authentication state
-	 * This method helps troubleshoot 401 Unauthorized errors by providing token status details
-	 *
-	 * @param options Options for diagnostics
-	 * @returns Detailed diagnostics information
-	 */
-	public async getDiagnostics(
-		options: AuthDiagnosticsOptions = {},
-	): Promise<AuthDiagnosticsResult> {
-		const environmentInfo = {
-			apiEnvironment: this.config.issuerBaseUrl.includes('sandbox')
-				? 'SANDBOX'
-				: 'PRODUCTION',
-			clientId: this.config.clientId, // Or first 8 chars
-		}
-
-		// Call the existing getAuthDiagnostics function
-		const diagnostics = await getAuthDiagnostics(this, environmentInfo, options)
-
-		// Integrate authHeaderTest logic
-		try {
-			const accessToken = await this.getAccessToken()
-			if (accessToken) {
-				const authHeader = `Bearer ${accessToken}`
-				const isCorrectFormat = authHeader.startsWith('Bearer ')
-				diagnostics.authHeaderTest = {
-					success: true,
-					isCorrectFormat,
-					format: isCorrectFormat ? 'Valid Bearer format' : 'Incorrect format',
-					preview: `Bearer ${accessToken.substring(0, 8)}...`,
-				}
-			} else {
-				diagnostics.authHeaderTest = {
-					success: false,
-					reason: 'No access token available',
-				}
-			}
-		} catch (headerError) {
-			diagnostics.authHeaderTest = {
-				success: false,
-				error:
-					headerError instanceof Error
-						? headerError.message
-						: String(headerError),
-			}
-		}
-		return diagnostics
-	}
-
-	/**
-	 * Validate tokens and return a detailed report
-	 * This is used by generateTokenReport to provide more detailed validation info
-	 */
-	private validateTokenReport(tokenData: TokenData): TokenValidationResult {
-		return validateTokenDetailed(tokenData, this.config.refreshThresholdMs)
->>>>>>> 6cb39f3d
 	}
 }